# coding: utf-8
"""Factory functions for Abinit input files """
from __future__ import annotations

import numpy as np
import pymatgen.io.abinit.abiobjects as aobj
import abipy.core.abinit_units as abu
import abipy.abio.input_tags as atags

from enum import Enum
from typing import Any
from collections import namedtuple
from monty.collections import AttrDict
from monty.string import is_string
from monty.json import jsanitize, MontyDecoder, MSONable
from pymatgen.io.abinit.pseudos import PseudoTable
from abipy.core.structure import Structure
from abipy.abio.inputs import AbinitInput, MultiDataset
from abipy.tools.serialization import pmg_serialize


__all__ = [
    "gs_input",
    "ebands_input",
    "phonons_from_gsinput",
    "g0w0_with_ppmodel_inputs",
    "g0w0_convergence_inputs",
    "bse_with_mdf_inputs",
    "ion_ioncell_relax_input",
    "ion_ioncell_relax_and_ebands_input",
    "scf_phonons_inputs",
    "piezo_elastic_inputs_from_gsinput",
    "scf_piezo_elastic_inputs",
    "scf_for_phonons",
    "ddkpert_from_gsinput",
    "ddepert_from_gsinput",
    "dtepert_from_gsinput",
    "dte_from_gsinput",
    "dfpt_from_gsinput",
    "minimal_scf_input",
]


# Name of the (default) tolerance used by the runlevels.
_runl2tolname = {
    "scf": 'tolvrs',
    "nscf": 'tolwfr',
    "dfpt": 'toldfe',        # ?
    "screening": 'toldfe',   # dummy
    "sigma": 'toldfe',       # dummy
    "bse": 'toldfe',         # ?
    "relax": 'tolrff',
}

# Tolerances for the different levels of accuracy.
T = namedtuple('Tolerance', "low normal high")
_tolerances = {
    "toldfe": T(1.e-7,  1.e-8,  1.e-9),
    "tolvrs": T(1.e-7,  1.e-8,  1.e-9),
    "tolwfr": T(1.e-15, 1.e-17, 1.e-19),
    "tolrff": T(0.04,   0.02,   0.01)}
del T


# Default values used if user does not specify them
_DEFAULTS = dict(
    kppa=1000,
)


class ShiftMode(Enum):
    """
    Class defining the mode to be used for the shifts.
    G: Gamma centered
    M: Monkhorst-Pack ((0.5, 0.5, 0.5))
    S: Symmetric. Respects the chksymbreak with multiple shifts
    O: OneSymmetric. Respects the chksymbreak with a single shift (as in 'S' if a single shift is given, gamma
        centered otherwise.
    """
    GammaCentered = 'G'
    MonkhorstPack = 'M'
    Symmetric = 'S'
    OneSymmetric = 'O'

    @classmethod
    def from_object(cls, obj: Any) -> ShiftMode:
        """
        Returns an instance of ShiftMode based on the type of object passed. Converts strings to ShiftMode depending
        on the iniital letter of the string. G for GammaCenterd, M for MonkhorstPack, S for Symmetric, O for OneSymmetric.
        Case insensitive.
        """
        if isinstance(obj, cls):
            return obj
        elif is_string(obj):
            return cls(obj[0].upper())
        else:
            raise TypeError('The object provided is not handled: type %s' % type(obj))


def _stopping_criterion(runlevel: str, accuracy: str) -> dict:
    """Return the stopping criterion for this runlevel with the given accuracy."""
    tolname = _runl2tolname[runlevel]
    return {tolname: getattr(_tolerances[tolname], accuracy)}


def _find_ecut_pawecutdg(ecut, pawecutdg, pseudos, accuracy) -> AttrDict:
    """Return an |AttrDict| with the value of ``ecut`` and ``pawecutdg``."""
    # Get ecut and pawecutdg from the pseudo hints.
    has_hints = False
    if ecut is None or (pawecutdg is None and any(p.ispaw for p in pseudos)):
        has_hints = all(p.has_hints for p in pseudos)

    if ecut is None:
        if has_hints:
            ecut = max(p.hint_for_accuracy(accuracy).ecut for p in pseudos)
        else:
            raise AbinitInput.Error("ecut is None but pseudos do not provide hints for ecut")

    if pawecutdg is None and any(p.ispaw for p in pseudos):
        if has_hints:
            pawecutdg = max(p.hint_for_accuracy(accuracy).pawecutdg for p in pseudos)
        else:
            raise RuntimeError("pawecutdg is None but pseudos do not provide hints")

    return AttrDict(ecut=ecut, pawecutdg=pawecutdg)


def _find_scf_nband(structure, pseudos, electrons, spinat=None) -> int:
    """Find the value of ``nband``."""
    if electrons.nband is not None: return electrons.nband

    nsppol, smearing = electrons.nsppol, electrons.smearing

    # Number of valence electrons including possible extra charge
    nval = structure.num_valence_electrons(pseudos)
    nval -= electrons.charge

    # First guess (semiconductors)
    nband = nval // 2

    # TODO: Find better algorithm
    # If nband is too small we may kill the job, increase nband and restart
    # but this change could cause problems in the other steps of the calculation
    # if the change is not propagated e.g. phonons in metals.
    if smearing:
        # metallic occupation
        nband = max(np.ceil(nband * 1.2), nband + 10)
    else:
        nband = max(np.ceil(nband * 1.1), nband + 4)

    # Increase number of bands based on the starting magnetization
    if nsppol == 2 and spinat is not None:
        nband += np.ceil(max(np.sum(spinat, axis=0)) / 2.)

    # Force even nband (easier to divide among procs, mandatory if nspinor == 2)
    nband += nband % 2
    return int(nband)


def _find_nscf_nband_from_gsinput(gs_input: AbinitInput) -> int:
    """
    Find the value of nband for a NSCF calculation based on the input of a previous gs calculation.

    Args:
        gs_input (AbinitInput): the ground state input.

    Returns:
        the value of nband.
    """
    scf_nband = gs_input.get("nband")
    if scf_nband is None:
        occopt = gs_input.get("occopt", 1)
        tsmear = gs_input.get("tsmear", 0.01)
        smearing = aobj.Smearing(occopt, tsmear)

        # only nsppol is used in _find_scf_nband, so just set that with a meaningful value
        nsppol = gs_input.get("nsppol", 1)
        spin_mode = aobj.SpinMode(mode="test", nsppol=nsppol, nspinor=1, nspden=nsppol)

        charge = gs_input.get("charge", 0)
        electrons = aobj.Electrons(spin_mode=spin_mode, smearing=smearing, charge=charge)
        spinat = gs_input.get('spinat', None)
        scf_nband = _find_scf_nband(gs_input.structure, gs_input.pseudos, electrons, spinat)

    return scf_nband + 10


def _get_shifts(shift_mode: str, structure: Structure):
    """
    Gives the shifts based on the selected shift mode and on the symmetry of the structure.

    G: Gamma centered
    M: Monkhorst-Pack ((0.5, 0.5, 0.5))
    S: Symmetric. Respects the chksymbreak with multiple shifts
    O: OneSymmetric. Respects the chksymbreak with a single shift (as in 'S' if a single shift is given,
       gamma-centered otherwise.

    Note: for some cases (e.g. body centered tetragonal), both the Symmetric and OneSymmetric
        may fail to satisfy the ``chksymbreak`` condition (Abinit input variable).
    """
    if shift_mode == ShiftMode.GammaCentered:
        return ((0, 0, 0))
    elif shift_mode == ShiftMode.MonkhorstPack:
        return ((0.5, 0.5, 0.5))
    elif shift_mode == ShiftMode.Symmetric:
        structure = Structure.from_sites(structure)
        return structure.calc_shiftk()
    elif shift_mode == ShiftMode.OneSymmetric:
        structure = Structure.from_sites(structure)
        shifts = structure.calc_shiftk()
        if len(shifts) == 1:
            return shifts
        else:
            return ((0, 0, 0))
    else:
        raise ValueError("invalid shift_mode: `%s`" % str(shift_mode))


def gs_input(structure: Structure, pseudos,
             kppa=None, ecut=None, pawecutdg=None, scf_nband=None, accuracy="normal", spin_mode="polarized",
             smearing="fermi_dirac:0.1 eV", charge=0.0, scf_algorithm=None) -> AbinitInput:
    """
    Returns an |AbinitInput| for ground-state calculation.

    Args:
        structure: |Structure| object.
        pseudos: List of filenames or list of |Pseudo| objects or |PseudoTable| object.
        kppa: Defines the sampling used for the SCF run. Defaults to 1000 if not given.
        ecut: cutoff energy in Ha (if None, ecut is initialized from the pseudos according to accuracy)
        pawecutdg: cutoff energy in Ha for PAW double-grid (if None, pawecutdg is initialized from the pseudos
            according to accuracy)
        scf_nband: Number of bands for SCF run. If scf_nband is None, nband is automatically initialized
            from the list of pseudos, the structure and the smearing option.
        accuracy: Accuracy of the calculation.
        spin_mode: Spin polarization.
        smearing: Smearing technique.
        charge: Electronic charge added to the unit cell.
        scf_algorithm: Algorithm used for solving of the SCF cycle.
    """
    multi = ebands_input(structure, pseudos,
                         kppa=kppa, ndivsm=0,
                         ecut=ecut, pawecutdg=pawecutdg, scf_nband=scf_nband,
                         accuracy=accuracy, spin_mode=spin_mode,
                         smearing=smearing, charge=charge, scf_algorithm=scf_algorithm)

    return multi[0]


def ebands_input(structure: Structure, pseudos,
                 kppa=None, nscf_nband=None, ndivsm=15,
                 ecut=None, pawecutdg=None, scf_nband=None, accuracy="normal", spin_mode="polarized",
                 smearing="fermi_dirac:0.1 eV", charge=0.0,
                 scf_algorithm=None, dos_kppa=None) -> MultiDataset:
    """
    Returns a |MultiDataset| object for band structure calculations.

    Args:
        structure: |Structure| object.
        pseudos: List of filenames or list of |Pseudo| objects or |PseudoTable| object.
        kppa: Defines the sampling used for the SCF run. Defaults to 1000 if not given.
        nscf_nband: Number of bands included in the NSCF run. Set to scf_nband + 10 if None.
        ndivsm: Number of divisions used to sample the smallest segment of the k-path.
            if 0, only the GS input is returned in multi[0].
        ecut: cutoff energy in Ha (if None, ecut is initialized from the pseudos according to accuracy)
        pawecutdg: cutoff energy in Ha for PAW double-grid (if None, pawecutdg is initialized from the pseudos
            according to accuracy)
        scf_nband: Number of bands for SCF run. If scf_nband is None, nband is automatically initialized
            from the list of pseudos, the structure and the smearing option.
        accuracy: Accuracy of the calculation.
        spin_mode: Spin polarization.
        smearing: Smearing technique.
        charge: Electronic charge added to the unit cell.
        scf_algorithm: Algorithm used for solving the SCF cycle.
        dos_kppa: Scalar or List of integers with the number of k-points per atom
            to be used for the computation of the DOS (None if DOS is not wanted).
    """
    structure = Structure.as_structure(structure)

    if dos_kppa is not None and not isinstance(dos_kppa, (list, tuple)):
        dos_kppa = [dos_kppa]

    multi = MultiDataset(structure, pseudos, ndtset=2 if dos_kppa is None else 2 + len(dos_kppa))

    # Set the cutoff energies.
    multi.set_vars(_find_ecut_pawecutdg(ecut, pawecutdg, multi.pseudos, accuracy))

    # SCF calculation.
    kppa = _DEFAULTS.get("kppa") if kppa is None else kppa
    scf_ksampling = aobj.KSampling.automatic_density(structure, kppa, chksymbreak=0)
    scf_electrons = aobj.Electrons(spin_mode=spin_mode, smearing=smearing, algorithm=scf_algorithm,
                                   charge=charge, nband=scf_nband, fband=None)

    if spin_mode == "polarized":
        multi[0].set_autospinat()

    if scf_electrons.nband is None:
        scf_electrons.nband = _find_scf_nband(structure, multi.pseudos, scf_electrons, multi[0].get('spinat', None))

    multi[0].set_vars(scf_ksampling.to_abivars())
    multi[0].set_vars(scf_electrons.to_abivars())
    multi[0].set_vars(_stopping_criterion("scf", accuracy))
    if ndivsm == 0: return multi

    # Band structure calculation.
    nscf_ksampling = aobj.KSampling.path_from_structure(ndivsm, structure)
    nscf_nband = scf_electrons.nband + 10 if nscf_nband is None else nscf_nband
    nscf_electrons = aobj.Electrons(spin_mode=spin_mode, smearing=smearing, algorithm={"iscf": -2},
                                    charge=charge, nband=nscf_nband, fband=None)

    multi[1].set_vars(nscf_ksampling.to_abivars())
    multi[1].set_vars(nscf_electrons.to_abivars())
    multi[1].set_vars(_stopping_criterion("nscf", accuracy))

    # DOS calculation with different values of kppa.
    if dos_kppa is not None:
        for i, kppa in enumerate(dos_kppa):
            dos_ksampling = aobj.KSampling.automatic_density(structure, kppa, chksymbreak=0)
            #dos_ksampling = aobj.KSampling.monkhorst(dos_ngkpt, shiftk=dos_shiftk, chksymbreak=0)
            dos_electrons = aobj.Electrons(spin_mode=spin_mode, smearing=smearing, algorithm={"iscf": -2},
                                           charge=charge, nband=nscf_nband)
            dt = 2 + i
            multi[dt].set_vars(dos_ksampling.to_abivars())
            multi[dt].set_vars(dos_electrons.to_abivars())
            multi[dt].set_vars(_stopping_criterion("nscf", accuracy))

    return multi


def ion_ioncell_relax_input(structure, pseudos,
                            kppa=None, nband=None,
                            ecut=None, pawecutdg=None, accuracy="normal", spin_mode="polarized",
                            smearing="fermi_dirac:0.1 eV", charge=0.0,
                            scf_algorithm=None, shift_mode='Monkhorst-pack') -> MultiDataset:
    """
    Returns a |MultiDataset| for a structural relaxation. The first dataset optmizes the
    atomic positions at fixed unit cell. The second datasets optimizes both ions and unit cell parameters.

    Args:
        structure: |Structure| object.
        pseudos: List of filenames or list of |Pseudo| objects or |PseudoTable| object.
        kppa: Defines the sampling used for the Brillouin zone.
        nband: Number of bands included in the SCF run.
        accuracy: Accuracy of the calculation.
        spin_mode: Spin polarization.
        smearing: Smearing technique.
        charge: Electronic charge added to the unit cell.
        scf_algorithm: Algorithm used for the solution of the SCF cycle.
    """
    # Scf options
    inp = scf_input(structure=structure, pseudos=pseudos, kppa=kppa,
                    ecut=ecut, pawecutdg=pawecutdg, nband=nband,
                    accuracy=accuracy, spin_mode=spin_mode, smearing=smearing,
                    charge=charge, scf_algorithm=scf_algorithm, shift_mode=shift_mode)
    # Relaxation-specific options
    multi = MultiDataset.replicate_input(inp, ndtset=2)

    ion_relax = aobj.RelaxationMethod.atoms_only(atoms_constraints=None)
    ioncell_relax = aobj.RelaxationMethod.atoms_and_cell(atoms_constraints=None)

    multi[0].set_vars(ion_relax.to_abivars())
    multi[0].set_vars(_stopping_criterion("relax", accuracy))

    multi[1].set_vars(ioncell_relax.to_abivars())
    multi[1].set_vars(_stopping_criterion("relax", accuracy))

    return multi


def ion_ioncell_relax_and_ebands_input(structure, pseudos,
                                       kppa=None, nband=None,
                                       ecut=None, pawecutdg=None, accuracy="normal",
                                       spin_mode="polarized", smearing="fermi_dirac:0.1 eV",
                                       charge=0.0, scf_algorithm=None) -> MultiDataset:
    """
    Returns a |MultiDataset| for a structural relaxation followed by a band structure run.
    The first dataset optimizes the atomic positions at fixed unit cell.
    The second datasets optimizes both ions and unit cell parameters.
    The other datasets perform a band structure calculation.

    .. warning::

        Client code is responsible for propagating the relaxed structure obtained with the
        second dataset to the inputs used for the band structure calculation.

    Args:
        structure: |Structure| object.
        pseudos: List of filenames or list of |Pseudo| objects or |PseudoTable| object.
        kppa: Defines the sampling used for the Brillouin zone.
        nband: Number of bands included in the SCF run.
        accuracy: Accuracy of the calculation.
        spin_mode: Spin polarization.
        smearing: Smearing technique.
        charge: Electronic charge added to the unit cell.
        scf_algorithm: Algorithm used for solving of the SCF cycle.

    Returns: |MultiDataset| object
    """
    structure = Structure.as_structure(structure)

    relax_multi = ion_ioncell_relax_input(structure, pseudos,
                                          kppa=kppa, nband=nband,
                                          ecut=ecut, pawecutdg=pawecutdg, accuracy=accuracy, spin_mode=spin_mode,
                                          smearing=smearing, charge=charge, scf_algorithm=scf_algorithm)

    ebands_multi = ebands_input(structure, pseudos,
                                kppa=kppa, nscf_nband=None, ndivsm=15,
                                ecut=ecut, pawecutdg=pawecutdg, scf_nband=None, accuracy=accuracy, spin_mode=spin_mode,
                                smearing=smearing, charge=charge, scf_algorithm=scf_algorithm, dos_kppa=None)

    return relax_multi + ebands_multi


def scr_from_nscfinput(nscf_input, nband=None, ecuteps=3.0, ecutwfn=None, inclvkb=2, w_type="RPA",
                       sc_mode="one_shot", hilbert=None, accuracy="normal") -> AbinitInput:
    """Return a screening input."""
    scr_input = nscf_input.deepcopy()
    scr_input.pop_irdvars()
    if nband is None:
        nband = nscf_input.get("nband")
    screening = aobj.Screening(ecuteps, nband, w_type=w_type, sc_mode=sc_mode,
                               hilbert=hilbert, ecutwfn=ecutwfn, inclvkb=inclvkb)

    scr_input.set_vars(screening.to_abivars())
    scr_input.set_vars(_stopping_criterion("screening", accuracy))  # Dummy

    return scr_input


def sigma_from_inputs(nscf_input, scr_input, nband=None, ecutwfn=None, ecuteps=None, ecutsigx=None,
                      ppmodel="godby", gw_qprange=1, accuracy="normal") -> AbinitInput:
    """Return a sigma input."""
    self_input = nscf_input.deepcopy()
    self_input.pop_irdvars()
    if nband is None:
        nband = nscf_input.get("nband")
    screening = aobj.Screening(ecuteps=scr_input["ecuteps"], nband=scr_input["nband"],
                               w_type="RPA",
                               sc_mode="one_shot",
                               hilbert=None,
                               ecutwfn=scr_input["ecutwfn"],)
    ecuteps = ecuteps if ecuteps is not None else screening.ecuteps
    self_energy = aobj.SelfEnergy(se_type="gw", sc_mode="one_shot", nband=nband, ecutsigx=ecutsigx, screening=screening,
                                  gw_qprange=gw_qprange, ppmodel=ppmodel, ecuteps=ecuteps, ecutwfn=ecutwfn, gwpara=2)

    self_input.set_vars(self_energy.to_abivars())
    self_input.set_vars(_stopping_criterion("sigma", accuracy))  # Dummy

    return self_input


def g0w0_with_ppmodel_inputs(structure, pseudos,
                             kppa, nscf_nband, ecuteps, ecutsigx,
                             ecut=None, pawecutdg=None, shifts=(0.0, 0.0, 0.0),
                             accuracy="normal", spin_mode="polarized", smearing="fermi_dirac:0.1 eV",
                             ppmodel="godby", charge=0.0, scf_algorithm=None, inclvkb=2, scr_nband=None,
                             sigma_nband=None, gw_qprange=1) -> MultiDataset:
    """
    Returns a |MultiDataset| object that performs G0W0 calculations with the plasmon pole approximation.

    Args:
        structure: |Structure| object.
        pseudos: List of filenames or list of |Pseudo| objects or |PseudoTable| object.
        kppa: Defines the sampling used for the SCF run.
        nscf_nband: Number of bands included in the NSCF run.
        ecuteps: Cutoff energy [Ha] for the screening matrix.
        ecutsigx: Cutoff energy [Ha] for the exchange part of the self-energy.
        ecut: cutoff energy in Ha (if None, ecut is initialized from the pseudos according to accuracy)
        pawecutdg: cutoff energy in Ha for PAW double-grid (if None, pawecutdg is initialized
            from the pseudos according to accuracy)
        shifts: Shifts for k-mesh.
        accuracy: Accuracy of the calculation.
        spin_mode: Spin polarization.
        smearing: Smearing technique.
        ppmodel: Plasmonpole technique.
        charge: Electronic charge added to the unit cell.
        scf_algorithm: Algorithm used for solving of the SCF cycle.
        inclvkb: Treatment of the dipole matrix elements (see abinit variable).
        scr_nband: Number of bands used to compute the screening (default is nscf_nband)
        sigma_nband: Number of bands used to compute the self-energy (default is nscf_nband)
        gw_qprange: Option for the automatic selection of k-points and bands for GW corrections.
            See Abinit docs for more detail. The default value makes the code compute the
            QP energies for all the point in the IBZ and one band above and one band below the Fermi level.

    .. versionchanged: 0.3

        The default value of ``shifts`` changed in v0.3 from (0.5, 0.5, 0.5) to (0.0, 0.0, 0.0).
    """

    structure = Structure.as_structure(structure)
    # Scf input
    # Note that kppa and shift_mode here are dummy as, they will be overwritten just after.
    scf_inp = scf_input(structure=structure, pseudos=pseudos, kppa=kppa,
                        ecut=ecut, pawecutdg=pawecutdg, nband=None, accuracy=accuracy,
                        spin_mode=spin_mode, smearing=smearing, charge=charge, scf_algorithm=scf_algorithm,
                        shift_mode="Monkhorst-Pack")
    ksampling = aobj.KSampling.automatic_density(structure, kppa, chksymbreak=0, shifts=shifts)
    scf_inp.set_vars(ksampling.to_abivars())
    scf_inp.set_vars(istwfk="*1")
    # The following is to keep the previous behavior
    # - The spinat is not set
    # - The number of bands is not adapted for spinat
    # TODO: Should we consider changing that and update the reference files accordingly ?
    scf_inp.pop_vars('spinat')
    scf_electrons = aobj.Electrons(spin_mode=spin_mode, smearing=smearing, algorithm=scf_algorithm,
                                   charge=charge, nband=None, fband=None)
    nband = _find_scf_nband(structure, scf_inp.pseudos, scf_electrons)
    scf_inp.set_vars(nband=nband)
    # Non-Scf input
    nscf_inp = nscf_from_gsinput(gs_input=scf_inp, nband=nscf_nband, accuracy=accuracy)
    # Scr input
    scr_inp = scr_from_nscfinput(nscf_input=nscf_inp, nband=scr_nband, ecuteps=ecuteps, ecutwfn=None,
                                 inclvkb=inclvkb, w_type="RPA", sc_mode="one_shot", hilbert=None, accuracy="normal")
    # Sigma input
    sigma_inp = sigma_from_inputs(nscf_input=nscf_inp, scr_input=scr_inp, nband=sigma_nband,
                                  ecutwfn=None, ecuteps=None, ecutsigx=ecutsigx,
                                  ppmodel=ppmodel, gw_qprange=gw_qprange)

    return MultiDataset.from_inputs([scf_inp, nscf_inp, scr_inp, sigma_inp])


def g0w0_convergence_inputs(structure, pseudos, kppa, nscf_nband, ecuteps, ecutsigx, scf_nband, ecut,
                            accuracy="normal", spin_mode="polarized", smearing="fermi_dirac:0.1 eV",
                            response_models=None, charge=0.0, scf_algorithm=None, inclvkb=2,
                            gw_qprange=1, gamma=True, nksmall=None, extra_abivars=None) -> MultiDataset:
    """
    Returns a |MultiDataset| object to generate a G0W0 work for the given the material.
    See also :cite:`Setten2017`.

    Args:
        structure: |Structure| object
        pseudos: List of |Pseudo| objects.
        kppa: k points per reciprocal atom.
        scf_nband: number of scf bands
        ecut: ecut for all calcs that that are not ecut convergence  cals at scf level
        scf_ Defines the sampling used for the SCF run.
        nscf_nband: a list of number of bands included in the screening and sigmaruns.
            The NSCF run will be done with the maximum.
        ecuteps: list of Cutoff energy [Ha] for the screening matrix.
        ecutsigx: Cutoff energy [Ha] for the exchange part of the self-energy.
        accuracy: Accuracy of the calculation.
        spin_mode: Spin polarization.
        smearing: Smearing technique.
        charge: Electronic charge added to the unit cell.
        scf_algorithm: Algorithm used for solving of the SCF cycle.
        inclvkb: Treatment of the dipole matrix elements (see abinit variable).
        response_models: List of response models
        gw_qprange: selectpr for the qpoint mesh
        gamma: is true a gamma centered mesh is enforced
        nksmall: Kpoint division for additional band and dos calculations
        extra_abivars: Dictionary with extra variables passed to ABINIT for all tasks.

    extra abivars that are provided with _s appended will be take as a list of values to be tested a scf level
    """
    if extra_abivars is None:
        extra_abivars = {}

    if response_models is None:
        response_models = ["godby"]

    scf_diffs = []

    keys = list(extra_abivars.keys())
    #for k in extra_abivars.keys():
    for k in keys:
        if k[-2:] == '_s':
            var = k[:len(k)-2]
            values = extra_abivars.pop(k)
            # to_add.update({k: values[-1]})
            for value in values:
                diff_abivars = dict()
                diff_abivars[var] = value
                if pseudos.allpaw and var == 'ecut':
                    diff_abivars['pawecutdg'] = diff_abivars['ecut'] * 2
                scf_diffs.append(diff_abivars)

    extra_abivars_all = dict(
        ecut=ecut,
        paral_kgb=1,
        istwfk="*1",
        timopt=-1,
        nbdbuf=8,
    )

    extra_abivars_all.update(extra_abivars)

    if pseudos.allpaw:
        extra_abivars_all['pawecutdg'] = extra_abivars_all['ecut'] * 2

    extra_abivars_gw = dict(
        inclvkb=2,
        symsigma=1,
        gwpara=2,
        gwmem='10',
        prtsuscep=0
    )

    # all these too many options are for development only the current idea for the final version is
    #if gamma:
    #    scf_ksampling = aobj.KSampling.automatic_density(structure=structure, kppa=10000, chksymbreak=0, shifts=(0, 0, 0))
    #    nscf_ksampling = aobj.KSampling.gamma_centered(kpts=(2, 2, 2))
    #    if kppa <= 13:
    #        nscf_ksampling = aobj.KSampling.gamma_centered(kpts=(scf_kppa, scf_kppa, scf_kppa))
    #    else:
    #        nscf_ksampling = aobj.KSampling.automatic_density(structure, scf_kppa, chksymbreak=0, shifts=(0, 0, 0))
    #else:
    #    scf_ksampling = aobj.KSampling.automatic_density(structure, scf_kppa, chksymbreak=0)
    #    nscf_ksampling = aobj.KSampling.automatic_density(structure, scf_kppa, chksymbreak=0)

    if gamma:
        if kppa == 1:
            scf_ksampling = aobj.KSampling.gamma_centered(kpts=(1, 1, 1))
            nscf_ksampling = aobj.KSampling.gamma_centered(kpts=(1, 1, 1))
        elif kppa == 2:
            scf_ksampling = aobj.KSampling.gamma_centered(kpts=(2, 2, 2))
            nscf_ksampling = aobj.KSampling.gamma_centered(kpts=(2, 2, 2))
        elif kppa < 0:
            scf_ksampling = aobj.KSampling.gamma_centered(kpts=(-kppa, -kppa, -kppa))
            nscf_ksampling = aobj.KSampling.gamma_centered(kpts=(2, 2, 2))
        elif kppa <= 13:
            scf_ksampling = aobj.KSampling.gamma_centered(kpts=(kppa, kppa, kppa))
            nscf_ksampling = aobj.KSampling.gamma_centered(kpts=(kppa, kppa, kppa))
        else:
            scf_ksampling = aobj.KSampling.automatic_density(structure, kppa, chksymbreak=0, shifts=(0, 0, 0))
            nscf_ksampling = aobj.KSampling.automatic_density(structure, kppa, chksymbreak=0, shifts=(0, 0, 0))
    else:
        # this is the original behaviour before the development of the gwwrapper
        scf_ksampling = aobj.KSampling.automatic_density(structure, kppa, chksymbreak=0)
        nscf_ksampling = aobj.KSampling.automatic_density(structure, kppa, chksymbreak=0)

    scf_electrons = aobj.Electrons(spin_mode=spin_mode, smearing=smearing, algorithm=scf_algorithm,
                                   charge=charge, nband=scf_nband, fband=None)
    nscf_electrons = aobj.Electrons(spin_mode=spin_mode, smearing=smearing, algorithm={"iscf": -2},
                                    charge=charge, nband=max(nscf_nband), fband=None)

    multi_scf = MultiDataset(structure, pseudos, ndtset=max(1, len(scf_diffs)))

    multi_scf.set_vars(scf_ksampling.to_abivars())
    multi_scf.set_vars(scf_electrons.to_abivars())
    multi_scf.set_vars(extra_abivars_all)
    multi_scf.set_vars(_stopping_criterion(runlevel="scf", accuracy=accuracy))
    multi_scf.set_vars(extra_abivars)

    for variables, abinput in zip(scf_diffs, multi_scf):
        abinput.set_vars(variables)

    scf_inputs = multi_scf.split_datasets()

    # create nscf inputs
    ndtset = 3 if nksmall is not None else 1
    nscf_multi = MultiDataset(structure=structure, pseudos=pseudos, ndtset=ndtset)

    nscf_multi.set_vars(nscf_electrons.to_abivars())
    nscf_multi.set_vars(extra_abivars_all)
    nscf_multi.set_vars(_stopping_criterion(runlevel="nscf", accuracy=accuracy))

    nscf_multi[-1].set_vars(nscf_ksampling.to_abivars())

    if nksmall is not None:
        # if nksmall add bandstructure and dos calculations as well
        bands_ksampling = aobj.KSampling.path_from_structure(ndivsm=nksmall, structure=structure)
        dos_ksampling = aobj.KSampling.automatic_density(structure=structure, kppa=2000)
        nscf_multi[0].set_vars(bands_ksampling.to_abivars())
        nscf_multi[0].set_vars({'chksymbreak': 0})
        nscf_multi[1].set_vars(dos_ksampling.to_abivars())
        nscf_multi[1].set_vars({'chksymbreak': 0})

    nscf_inputs = nscf_multi.split_datasets()

    # create screening and sigma inputs

    #if scr_nband is None:
    #   scr_nband = nscf_nband_nscf
    #if sigma_nband is None:
    #     sigma_nband = nscf_nband_nscf

    if 'cd' in response_models:
        hilbert = aobj.HilbertTransform(nomegasf=100, domegasf=None, spmeth=1, nfreqre=None,
                                        freqremax=None, nfreqim=None,
                                        freqremin=None)
    scr_inputs = []
    sigma_inputs = []
    #print("ecuteps", ecuteps, "nscf_nband", nscf_nband)

    for response_model in response_models:
        for ecuteps_v in ecuteps:
            for nscf_nband_v in nscf_nband:
                scr_nband = nscf_nband_v
                sigma_nband = nscf_nband_v
                multi = MultiDataset(structure, pseudos, ndtset=2)
                multi.set_vars(nscf_ksampling.to_abivars())
                multi.set_vars(nscf_electrons.to_abivars())
                multi.set_vars(extra_abivars_all)
                multi.set_vars(extra_abivars_gw)
                if response_model == 'cd':
                    screening = aobj.Screening(ecuteps_v, scr_nband, w_type="RPA", sc_mode="one_shot", hilbert=hilbert,
                                               ecutwfn=None, inclvkb=inclvkb)
                    self_energy = aobj.SelfEnergy("gw", "one_shot", sigma_nband, ecutsigx, screening)
                else:
                    ppmodel = response_model
                    screening = aobj.Screening(ecuteps_v, scr_nband, w_type="RPA", sc_mode="one_shot",
                                               hilbert=None, ecutwfn=None, inclvkb=inclvkb)
                    self_energy = aobj.SelfEnergy("gw", "one_shot", sigma_nband, ecutsigx, screening,
                                                  gw_qprange=gw_qprange, ppmodel=ppmodel)
                multi[0].set_vars(screening.to_abivars())
                multi[0].set_vars(_stopping_criterion("screening", accuracy))  # Dummy
                multi[1].set_vars(self_energy.to_abivars())
                multi[1].set_vars(_stopping_criterion("sigma", accuracy))  # Dummy

                scr_input, sigma_input = multi.split_datasets()
                scr_inputs.append(scr_input)
                sigma_inputs.append(sigma_input)

    return scf_inputs, nscf_inputs, scr_inputs, sigma_inputs


def bse_with_mdf_inputs(structure: Structure, pseudos,
                        scf_kppa, nscf_nband, nscf_ngkpt, nscf_shiftk,
                        ecuteps, bs_loband, bs_nband, mbpt_sciss, mdf_epsinf,
                        ecut=None, pawecutdg=None,
                        exc_type="TDA", bs_algo="haydock", accuracy="normal", spin_mode="polarized",
                        smearing="fermi_dirac:0.1 eV", charge=0.0, scf_algorithm=None) -> MultiDataset:
    """
    Returns a |MultiDataset| object that performs a GS + NSCF + Bethe-Salpeter calculation.
    The self-energy corrections are approximated with the scissors operator.
    The screening is modeled with the model dielectric function.

    Args:
        structure: |Structure| object.
        pseudos: List of filenames or list of |Pseudo| objects or |PseudoTable| object.
        scf_kppa: Defines the sampling used for the SCF run.
        nscf_nband: Number of bands included in the NSCF run.
        nscf_ngkpt: Divisions of the k-mesh used for the NSCF and the BSE run.
        nscf_shiftk: Shifts used for the NSCF and the BSE run.
        ecuteps: Cutoff energy [Ha] for the screening matrix.
        bs_loband: Index of the first occupied band included the e-h basis set
            (ABINIT convention i.e. first band starts at 1).
            Can be scalar or array of shape (nsppol,)
        bs_nband: Highest band idex used for the construction of the e-h basis set.
        mbpt_sciss: Scissor energy in Hartree.
        mdf_epsinf: Value of the macroscopic dielectric function used in expression for the model dielectric function.
        ecut: cutoff energy in Ha (if None, ecut is initialized from the pseudos according to accuracy)
        pawecutdg: cutoff energy in Ha for PAW double-grid (if None, pawecutdg is initialized from the pseudos
            according to accuracy)
        exc_type: Approximation used for the BSE Hamiltonian (Tamm-Dancoff or coupling).
        bs_algo: Algorith for the computatio of the macroscopic dielectric function.
        accuracy: Accuracy of the calculation.
        spin_mode: Spin polarization.
        smearing: Smearing technique.
        charge: Electronic charge added to the unit cell.
        scf_algorithm: Algorithm used for solving the SCF cycle.
    """
    structure = Structure.as_structure(structure)
    multi = MultiDataset(structure, pseudos, ndtset=3)

    # Set the cutoff energies.
    d = _find_ecut_pawecutdg(ecut, pawecutdg, multi.pseudos, accuracy)
    multi.set_vars(ecut=d.ecut, ecutwfn=d.ecut, pawecutdg=d.pawecutdg)

    # Ground-state
    scf_ksampling = aobj.KSampling.automatic_density(structure, scf_kppa, chksymbreak=0)

    scf_electrons = aobj.Electrons(spin_mode=spin_mode, smearing=smearing, algorithm=scf_algorithm,
                                   charge=charge, nband=None, fband=None)

    if scf_electrons.nband is None:
        scf_electrons.nband = _find_scf_nband(structure, multi.pseudos, scf_electrons)

    multi[0].set_vars(scf_ksampling.to_abivars())
    multi[0].set_vars(scf_electrons.to_abivars())
    multi[0].set_vars(_stopping_criterion("scf", accuracy))

    # NSCF calculation with the randomly-shifted k-mesh.
    nscf_ksampling = aobj.KSampling.monkhorst(nscf_ngkpt, shiftk=nscf_shiftk, chksymbreak=0)

    nscf_electrons = aobj.Electrons(spin_mode=spin_mode, smearing=smearing, algorithm={"iscf": -2},
                                    charge=charge, nband=nscf_nband, fband=None)

    multi[1].set_vars(nscf_ksampling.to_abivars())
    multi[1].set_vars(nscf_electrons.to_abivars())
    multi[1].set_vars(_stopping_criterion("nscf", accuracy))

    # BSE calculation.
    exc_ham = aobj.ExcHamiltonian(bs_loband, bs_nband, mbpt_sciss, coulomb_mode="model_df", ecuteps=ecuteps,
                                  spin_mode=spin_mode, mdf_epsinf=mdf_epsinf, exc_type=exc_type, algo=bs_algo,
                                  bs_freq_mesh=None, with_lf=True, zcut=None)

    multi[2].set_vars(nscf_ksampling.to_abivars())
    multi[2].set_vars(nscf_electrons.to_abivars())
    multi[2].set_vars(exc_ham.to_abivars())
    #multi[2].set_vars(_stopping_criterion("nscf", accuracy))

    # TODO: Cannot use istwfk != 1.
    multi.set_vars(istwfk="*1")

    return multi


def scf_phonons_inputs(structure, pseudos, kppa,
                       ecut=None, pawecutdg=None, scf_nband=None, accuracy="normal", spin_mode="polarized",
                       smearing="fermi_dirac:0.1 eV", charge=0.0, scf_algorithm=None, qptopt=1) -> list[AbinitInput]:
    # TODO: Please check the unused variables in the function
    """
    Returns a list of input files for performing phonon calculations.
    GS input + the input files for the phonon calculation.

    Args:
        structure: |Structure| object.
        pseudos: List of filenames or list of |Pseudo| objects or |PseudoTable| object.
        kppa: Defines the sampling used for the SCF run.
        ecut: cutoff energy in Ha (if None, ecut is initialized from the pseudos according to accuracy)
        pawecutdg: cutoff energy in Ha for PAW double-grid (if None, pawecutdg is initialized from the
            pseudos according to accuracy)
        scf_nband: Number of bands for SCF run. If scf_nband is None, nband is automatically initialized from the list of
            pseudos, the structure and the smearing option.
        accuracy: Accuracy of the calculation.
        spin_mode: Spin polarization.
        smearing: Smearing technique.
        charge: Electronic charge added to the unit cell.
        scf_algorithm: Algorithm used for solving of the SCF cycle.
        qptopt: Option for the generation of q-points. Default: 1
    """
    # Build the input file for the GS run.
    gs_inp = AbinitInput(structure=structure, pseudos=pseudos)

    # Set the cutoff energies.
    gs_inp.set_vars(_find_ecut_pawecutdg(ecut, pawecutdg, gs_inp.pseudos, accuracy))

    ksampling = aobj.KSampling.automatic_density(gs_inp.structure, kppa, chksymbreak=0)
    gs_inp.set_vars(ksampling.to_abivars())
    gs_inp.set_vars(tolvrs=1.0e-18)

    # Get the qpoints in the IBZ. Note that here we use a q-mesh with ngkpt=(4,4,4) and shiftk=(0,0,0)
    # i.e. the same parameters used for the k-mesh in gs_inp.
    qpoints = gs_inp.abiget_ibz(ngkpt=(4, 4, 4), shiftk=(0, 0, 0), kptopt=qptopt).points
    #print("get_ibz qpoints:", qpoints)

    # Build the input files for the q-points in the IBZ.
    #ph_inputs = MultiDataset(gs_inp.structure, pseudos=gs_inp.pseudos, ndtset=len(qpoints))

    ph_inputs = MultiDataset.replicate_input(gs_inp, ndtset=len(qpoints))

    for ph_inp, qpt in zip(ph_inputs, qpoints):
        # Response-function calculation for phonons.
        ph_inp.set_vars(
            rfphon=1,        # Will consider phonon-type perturbation
            nqpt=1,          # One wavevector is to be considered
            qpt=qpt,         # This wavevector is q=0 (Gamma)
            tolwfr=1.0e-20,
            kptopt=3,        # TODO: One could use symmetries for Gamma.
        )
            #rfatpol   1 1   # Only the first atom is displaced
            #rfdir   1 0 0   # Along the first reduced coordinate axis
            #kptopt   2      # Automatic generation of k points, taking

        irred_perts = ph_inp.abiget_irred_phperts()
        # TODO irred_perts is not used ??

        #for pert in irred_perts:
        #    #print(pert)
        #    # TODO this will work for phonons, but not for the other types of perturbations.
        #    ph_inp = q_inp.deepcopy()
        #    rfdir = 3 * [0]
        #    rfdir[pert.idir -1] = 1
        #    ph_inp.set_vars(
        #        rfdir=rfdir,
        #        rfatpol=[pert.ipert, pert.ipert]
        #    )
        #    ph_inputs.append(ph_inp)

    # Split input into gs_inp and ph_inputs
    all_inps = [gs_inp]
    all_inps.extend(ph_inputs.split_datasets())

    return all_inps


def phonons_from_gsinput(gs_inp, ph_ngqpt=None, qpoints=None, with_ddk=True, with_dde=True, with_bec=False,
                         ph_tol=None, ddk_tol=None, dde_tol=None, wfq_tol=None,
                         qpoints_to_skip=None, qptopt=1, manager=None):
    """
    Returns a list of inputs in the form of a MultiDataset to perform phonon calculations, based on
    a ground state |AbinitInput|.
    It will determine if WFQ files should be calculated for some q points and add the NSCF AbinitInputs to the set.
    The inputs have the following tags, according to their function: "ddk", "dde", "nscf", "ph_q_pert".
    All of them have the tag "phonon".

    Args:
        gs_inp: an |AbinitInput| representing a ground state calculation, likely the SCF performed to get the WFK.
        ph_ngqpt: a list of three integers representing the gamma centered q-point grid used for the calculation.
            If None and qpoint is None None, the ngkpt value present in the gs_input will be used.
            Incompatible with qpoints.
        qpoints: a list of coordinates of q points in reduced coordinates for which the phonon perturbations will
            be calculated. Incompatible with ph_ngqpt.
        with_ddk: If True, if Gamma is included in the list of qpoints it will add inputs for the calculations of
            the DDK.
        with_dde: If True, if Gamma is included in the list of qpoints it will add inputs for the calculations of
            the DDE. Automatically sets with_ddk=True.
        with_bec: If Truem if Gamma is included in the list of qpoints the DDE will be calculated in the same
            input as the phonons. This will allow to determine the BECs.
            Automatically sets with_ddk=True and with_dde=False.
        ph_tol: a dictionary with a single key defining the type of tolerance used for the phonon calculations and
            its value. Default: {"tolvrs": 1.0e-10}.
        ddk_tol: a dictionary with a single key defining the type of tolerance used for the DDK calculations and
            its value. Default: {"tolwfr": 1.0e-22}.
        dde_tol: a dictionary with a single key defining the type of tolerance used for the DDE calculations and
            its value. Default: {"tolvrs": 1.0e-10}.
        wfq_tol: a dictionary with a single key defining the type of tolerance used for the NSCF calculations of
            the WFQ and its value. Default {"tolwfr": 1.0e-22}.
        qpoints_to_skip: a list of coordinates of q points in reduced coordinates that will be skipped.
            Useful when calculating multiple grids for the same system to avoid duplicate calculations.
            If a DDB needs to be extended with more q points use e.g. ddb.qpoints.to_array().
        qptopt: Option for the generation of q-points. Default: 1

        manager: |TaskManager| of the task. If None, the manager is initialized from the config file.
    """
    gs_inp = gs_inp.deepcopy()
    gs_inp.pop_irdvars()

    if with_dde:
        with_ddk = True

    if with_bec:
        with_ddk = True
        with_dde = False

    if ph_tol is None:
        ph_tol = {"tolvrs": 1.0e-10}

    if ddk_tol is None:
        ddk_tol = {"tolwfr": 1.0e-22}

    if dde_tol is None:
        dde_tol = {"tolvrs": 1.0e-10}

    if wfq_tol is None:
        wfq_tol = {"tolwfr": 1.0e-22}

    multi = []

    if qpoints is not None and ph_ngqpt is not None:
        raise ValueError("ph_ngqpt and qpoints can't be used together")

    if qpoints is None:
        if ph_ngqpt is None:
            ph_ngqpt = np.array(gs_inp["ngkpt"])
        else:
            ph_ngqpt = np.array(ph_ngqpt)

        qpoints = gs_inp.abiget_ibz(ngkpt=ph_ngqpt, shiftk=(0, 0, 0), kptopt=qptopt, manager=manager).points

    if qpoints_to_skip:
        preserved_qpoints = []
        for q in qpoints:
            if not any(np.allclose(q, ddb_q) for ddb_q in qpoints_to_skip):
                preserved_qpoints.append(q)
        qpoints = np.array(preserved_qpoints)

    if ph_ngqpt is None or any(gs_inp["ngkpt"] % ph_ngqpt != 0):
        # find which q points are needed and build nscf inputs to calculate the WFQ
        kpts = gs_inp.abiget_ibz(shiftk=(0, 0, 0), kptopt=3, manager=manager).points.tolist()
        nscf_qpt = []
        for q in qpoints:
            if list(q) not in kpts:
                nscf_qpt.append(q)
        if nscf_qpt:
            multi_nscf = MultiDataset.replicate_input(gs_inp, len(nscf_qpt))
            multi_nscf.set_vars(kptopt=3, nqpt=1, iscf=-2)
            if wfq_tol:
                multi_nscf.set_vars(**wfq_tol)
            else:
                multi_nscf.set_vars(tolwfr=1e-22)
            for q, nscf_inp in zip(nscf_qpt, multi_nscf):
                nscf_inp.set_vars(qpt=q)

            multi_nscf.add_tags(atags.NSCF)

            multi.extend(multi_nscf)

    # Build the input files for the q-points in the IBZ.
    # Response-function calculation for phonons.
    for qpt in qpoints:
        if np.allclose(qpt, 0):
            if with_ddk:
                multi_ddk = gs_inp.make_ddk_inputs(tolerance=ddk_tol)
                multi_ddk.add_tags(atags.DDK)
                multi.extend(multi_ddk)
            if with_dde:
                multi_dde = gs_inp.make_dde_inputs(dde_tol, manager=manager)
                multi_dde.add_tags(atags.DDE)
                multi.extend(multi_dde)
            elif with_bec:
                multi_bec = gs_inp.make_bec_inputs(ph_tol, manager=manager)
                multi_bec.add_tags(atags.BEC)
                multi.extend(multi_bec)
                continue

        multi_ph_q = gs_inp.make_ph_inputs_qpoint(qpt, ph_tol)
        multi_ph_q.add_tags(atags.PH_Q_PERT)
        multi.extend(multi_ph_q)

    multi = MultiDataset.from_inputs(multi)
    multi.add_tags(atags.PHONON)

    return multi


def piezo_elastic_inputs_from_gsinput(gs_inp, ddk_tol=None, rf_tol=None, ddk_split=False, rf_split=False,
                                      manager=None) -> MultiDataset:
    """
    Returns a |MultiDataset| for performing elastic and piezoelectric constants calculations.
    GS input + the input files for the elastic and piezoelectric constants calculation.

    Args:
        gs_inp: Ground State input to build piezo elastic inputs from.
        ddk_tol: Tolerance for the DDK calculation (i.e. {"tolwfr": 1.0e-20}).
        rf_tol: Tolerance for the Strain RF calculations (i.e. {"tolvrs": 1.0e-12}).
        ddk_split: Whether to split the DDK calculations.
        rf_split: whether to split the RF calculations.
        manager: |TaskManager| of the task. If None, the manager is initialized from the config file.
    """
    # Ddk input(s)
    if ddk_split:
        multi = gs_inp.make_ddk_inputs(tolerance=ddk_tol)
    else:
        ddk_inp = gs_inp.deepcopy()

        ddk_inp.set_vars(
                    rfelfd=2,             # Activate the calculation of the d/dk perturbation
                    rfdir=(1,1,1),        # All directions
                    nqpt=1,               # One wavevector is to be considered
                    qpt=(0, 0, 0),        # q-wavevector.
                    kptopt=3,             # Take into account time-reversal symmetry.
                    iscf=-3,              # The d/dk perturbation must be treated in a non-self-consistent way
                    paral_kgb=0
                )
        if ddk_tol is None:
            ddk_tol = {"tolwfr": 1.0e-20}

        if len(ddk_tol) != 1 or any(k not in _tolerances for k in ddk_tol):
            raise ValueError("Invalid tolerance: {}".format(ddk_tol))
        ddk_inp.pop_tolerances()
        ddk_inp.set_vars(ddk_tol)
        # Adding buffer to help convergence ...
        if 'nbdbuf' not in ddk_inp:
            nbdbuf = max(int(0.1*ddk_inp['nband']), 4)
            ddk_inp.set_vars(nband=ddk_inp['nband']+nbdbuf, nbdbuf=nbdbuf)

        multi = MultiDataset.from_inputs([ddk_inp])
    multi.add_tags(atags.DDK)

    # Response Function input(s)
    if rf_split:
        multi_rf = gs_inp.make_strain_perts_inputs(tolerance=rf_tol, manager=manager)
    else:
        rf_inp = gs_inp.deepcopy()

        rf_inp.set_vars(rfphon=1,                          # Atomic displacement perturbation
                        rfatpol=(1,len(gs_inp.structure)), # Perturbation of all atoms
                        rfstrs=3,                          # Do the strain perturbations
                        rfdir=(1,1,1),                     # All directions
                        nqpt=1,                            # One wavevector is to be considered
                        qpt=(0, 0, 0),                     # q-wavevector.
                        kptopt=3,                          # Take into account time-reversal symmetry.
                        iscf=7,                            # The rfstrs perturbation must be treated in a
                                                           #  self-consistent way
                        paral_kgb=0
                        )

        if rf_tol is None:
            rf_tol = {"tolvrs": 1.0e-12}

        if len(rf_tol) != 1 or any(k not in _tolerances for k in rf_tol):
            raise ValueError("Invalid tolerance: {}".format(rf_tol))
        rf_inp.pop_tolerances()
        rf_inp.set_vars(rf_tol)

        # Adding buffer to help convergence ...
        if 'nbdbuf' not in rf_inp:
            nbdbuf = max(int(0.1*rf_inp['nband']), 4)
            rf_inp.set_vars(nband=rf_inp['nband']+nbdbuf, nbdbuf=nbdbuf)

        multi_rf = MultiDataset.from_inputs([rf_inp])
    multi_rf.add_tags([atags.DFPT, atags.STRAIN])
    for inp in multi_rf:
        if inp.get('rfphon', 0) == 1:
            inp.add_tags(atags.PHONON)

    multi.extend(multi_rf)

    return multi


def scf_piezo_elastic_inputs(structure, pseudos, kppa, ecut=None, pawecutdg=None, scf_nband=None,
                             accuracy="normal", spin_mode="polarized",
                             smearing="fermi_dirac:0.1 eV", charge=0.0, scf_algorithm=None,
                             ddk_tol=None, rf_tol=None, ddk_split=False, rf_split=False) -> MultiDataset:

    """
    Returns a |MultiDataset| for performing elastic and piezoelectric constants calculations.
    GS input + the input files for the elastic and piezoelectric constants calculation.

    Args:
        structure: |Structure| object.
        pseudos: List of filenames or list of |Pseudo| objects or |PseudoTable| object.
        kppa: Defines the sampling used for the SCF run.
        ecut: cutoff energy in Ha (if None, ecut is initialized from the pseudos according to accuracy)
        pawecutdg: cutoff energy in Ha for PAW double-grid (if None, pawecutdg is initialized from the
            pseudos according to accuracy)
        scf_nband: Number of bands for SCF run. If scf_nband is None, nband is automatically initialized
            from the list of pseudos, the structure and the smearing option.
        accuracy: Accuracy of the calculation.
        spin_mode: Spin polarization.
        smearing: Smearing technique.
        charge: Electronic charge added to the unit cell.
        scf_algorithm: Algorithm used for solving of the SCF cycle.
        ddk_tol: Tolerance for the Ddk calculation (i.e. {"tolwfr": 1.0e-20}).
        rf_tol: Tolerance for the Strain RF calculations (i.e. {"tolvrs": 1.0e-12}).
        ddk_split: Whether to split the ddk calculations.
        rf_split: whether to split the RF calculations.
    """
    # Build the input file for the GS run.
    gs_inp = scf_input(structure=structure, pseudos=pseudos, kppa=kppa, ecut=ecut, pawecutdg=pawecutdg,
                       nband=scf_nband, accuracy=accuracy, spin_mode=spin_mode, smearing=smearing, charge=charge,
                       scf_algorithm=scf_algorithm, shift_mode="Gamma-centered")

    # Adding buffer to help convergence ...
    nbdbuf = max(int(0.1*gs_inp['nband']), 4)
    gs_inp.set_vars(nband=gs_inp['nband']+nbdbuf, nbdbuf=nbdbuf)

    multi = MultiDataset.from_inputs([gs_inp])

    piezo_elastic_inputs = piezo_elastic_inputs_from_gsinput(gs_inp=gs_inp, ddk_tol=ddk_tol, rf_tol=rf_tol)

    multi.extend(piezo_elastic_inputs)

    return multi


def scf_input(structure, pseudos, kppa=None, ecut=None, pawecutdg=None, nband=None, accuracy="normal",
              spin_mode="polarized", smearing="fermi_dirac:0.1 eV", charge=0.0, scf_algorithm=None,
              shift_mode="Monkhorst-Pack") -> AbinitInput:
    """
    Returns an |AbinitInput| object for standard GS calculations.
    """
    structure = Structure.as_structure(structure)

    abinit_input = AbinitInput(structure, pseudos)

    # Set the cutoff energies.
    abinit_input.set_vars(_find_ecut_pawecutdg(ecut, pawecutdg, abinit_input.pseudos, accuracy))

    # SCF calculation.
    kppa = _DEFAULTS.get("kppa") if kppa is None else kppa
    shift_mode = ShiftMode.from_object(shift_mode)
    shifts = _get_shifts(shift_mode, structure)
    scf_ksampling = aobj.KSampling.automatic_density(structure, kppa, chksymbreak=0, shifts=shifts)
    scf_electrons = aobj.Electrons(spin_mode=spin_mode, smearing=smearing, algorithm=scf_algorithm,
                                   charge=charge, nband=nband, fband=None)

    if spin_mode == "polarized":
        abinit_input.set_autospinat()

    if scf_electrons.nband is None:
        scf_electrons.nband = _find_scf_nband(structure, abinit_input.pseudos, scf_electrons,
                                              abinit_input.get('spinat', None))

    abinit_input.set_vars(scf_ksampling.to_abivars())
    abinit_input.set_vars(scf_electrons.to_abivars())
    abinit_input.set_vars(_stopping_criterion("scf", accuracy))

    return abinit_input


def ebands_from_gsinput(gs_input, nband=None, ndivsm=15, accuracy="normal",
                        projection=None) -> AbinitInput:
    """
    Return an |AbinitInput| object to compute a band structure from a GS SCF input.

    Args:
        gs_input: the |AbinitInput| that was used to calculated the charge density.
        nband: the number of bands to be used for the calculation. If None it will be
            automatically generated.
        ndivsm: Number of divisions used to sample the smallest segment of the k-path.
        accuracy: Accuracy of the calculation.
        projection: which projection should be performed. If None no projection, otherwise "l" or "lm"

    Return: |AbinitInput|
    """
    # create a copy to avoid messing with the previous input
    bands_input = gs_input.deepcopy()

    bands_input.pop_irdvars()

    nscf_ksampling = aobj.KSampling.path_from_structure(ndivsm, gs_input.structure)
    if nband is None:
        nband = _find_nscf_nband_from_gsinput(gs_input)

    bands_input.set_vars(nscf_ksampling.to_abivars())
    bands_input.set_vars(nband=nband, iscf=-2)
    bands_input.set_vars(_stopping_criterion("nscf", accuracy))

    if projection is None:
        pass
    elif projection == "l":
        bands_input.set_vars(prtdos=3)
    elif projection == "lm":
        bands_input.set_vars(prtdos=3, prtdosm=1)
    else:
        raise ValueError(f"Unrecognized value for projection: {projection}")

    return bands_input


def nscf_from_gsinput(gs_input, kppa=None, nband=None, accuracy="normal",
                      shift_mode="Monkhorst-Pack") -> AbinitInput:
    """
    Return an |AbinitInput| object to perform a NSCF calculation from a GS SCF input.

    Args:
        gs_input: the |AbinitInput| that was used to calculated the charge density.
        kppa: defines the kpt sampling used for the NSCF run. If None the kpoint sampling and
            shifts will be the same as in the SCF input.
        nband: the number of bands to be used for the calculation. If None it will be
            automatically generated.
        accuracy: accuracy of the calculation.
        shift_mode: the mode to be used for the shifts. Options are "Gamma", "Monkhorst-Pack",
            "Symmetric", "OneSymmetric". See ShiftMode object for more details. Only used if kppa
            is not None.

    Return: |AbinitInput|
    """
    # create a copy to avoid messing with the previous input
    nscf_input = gs_input.deepcopy()
    nscf_input.pop_irdvars()

    if kppa is not None:
        shift_mode = ShiftMode.from_object(shift_mode)
        shifts = _get_shifts(shift_mode, gs_input.structure)
        dos_ksampling = aobj.KSampling.automatic_density(nscf_input.structure, kppa, chksymbreak=0, shifts=shifts)
        nscf_input.set_vars(dos_ksampling.to_abivars())

    if nband is None:
        nband = _find_nscf_nband_from_gsinput(gs_input)

    nscf_input.set_vars(nband=nband, iscf=-2)
    nscf_input.set_vars(_stopping_criterion("nscf", accuracy))

    return nscf_input


def dos_from_gsinput(gs_input, kppa=None, nband=None, accuracy="normal", dos_method="tetra",
                     projection="l", shift_mode="Monkhorst-Pack") -> AbinitInput:
    """
    Return an |AbinitInput| object to perform a DOS calculation from a GS SCF input.

    Args:
        gs_input: the |AbinitInput| that was used to calculated the charge density.
        kppa: defines the kpt sampling used for the NSCF run. If None the kpoint sampling and
            shifts will be the same as in the SCF input.
        nband: the number of bands to be used for the calculation. If None it will be
            automatically generated.
        accuracy: accuracy of the calculation.
        dos_method: method to calculate the DOS in abinit (NB: not the one used from postprocessing
            in abipy). Set to "tetra" for the tetrahedron method (prtdos 2 or 3). If "smearing",
            occopt and tsmear will be taken from gs_input else a "smearing-type: smearing value"
            (prtdos 1 or 4).
        projection: which projection should be performed. If None no projection, otherwise "l" or "lm"
        shift_mode: the mode to be used for the shifts. Options are "Gamma", "Monkhorst-Pack",
            "Symmetric", "OneSymmetric". See ShiftMode object for more details. Only used if kppa
            is not None.

    Return: |AbinitInput|
    """
    dos_input = nscf_from_gsinput(gs_input, kppa=kppa, nband=nband, accuracy=accuracy, shift_mode=shift_mode)

    if dos_method == "tetra":
        if projection is None:
            dos_input.set_vars(prtdos=2)
        elif projection == "l":
            dos_input.set_vars(prtdos=3)
        elif projection == "lm":
            dos_input.set_vars(prtdos=3, prtdosm=1)
        else:
            ValueError(f"Unrecognized value for projection: {projection}")
    else:
        if dos_method != "smearing":
            smear_obj = aobj.Smearing.as_smearing(dos_method)
            dos_input.set_vars(smear_obj.to_abivars())

        if projection is None:
            dos_input.set_vars(prtdos=1)
        elif projection == "l":
            dos_input.set_vars(prtdos=4)
        elif projection == "lm":
            raise ValueError("lm projection is only allowed for dos_method 'tetra'")
        else:
            ValueError(f"Unrecognized value for projection: {projection}")

    if projection is not None and "m" in projection.lower():
        dos_input.set_vars(prtdosm=1)

    return dos_input


def ioncell_relax_from_gsinput(gs_input: AbinitInput, accuracy="normal") -> AbinitInput:

    ioncell_input = gs_input.deepcopy()
    ioncell_input.pop_irdvars()

    ioncell_relax = aobj.RelaxationMethod.atoms_and_cell(atoms_constraints=None)
    ioncell_input.set_vars(ioncell_relax.to_abivars())
    ioncell_input.set_vars(_stopping_criterion("relax", accuracy))

    return ioncell_input


def hybrid_oneshot_input(gs_input: AbinitInput,
                         functional="hse06", ecutsigx=None, gw_qprange=1) -> AbinitInput:

    hybrid_input = gs_input.deepcopy()
    hybrid_input.pop_irdvars()

    functional = functional.lower()
    if functional == 'hse06':
        gwcalctyp = 115
        icutcoul = 5
        rcut = 9.090909
    elif functional == 'pbe0':
        gwcalctyp = 215
        icutcoul = 6
        rcut = 0.
    elif functional == 'b3lyp':
        gwcalctyp = 315
        icutcoul = 6
        rcut = 0.
    else:
        raise ValueError("Unknow functional {0}.".format(functional))

    ecut = hybrid_input['ecut']
    ecutsigx = ecutsigx or 2*ecut

    hybrid_input.set_vars(optdriver=4, gwcalctyp=gwcalctyp, gwpara=2, icutcoul=icutcoul, rcut=rcut,
                          gw_qprange=gw_qprange, ecutwfn=ecut*0.995, ecutsigx=ecutsigx)

    return hybrid_input


def hybrid_scf_input(gs_input: AbinitInput,
                     functional="hse06", ecutsigx=None, gw_qprange=1) -> AbinitInput:

    hybrid_input = hybrid_oneshot_input(gs_input=gs_input, functional=functional, ecutsigx=ecutsigx, gw_qprange=gw_qprange)
    hybrid_input['gwcalctyp'] += 10

    return hybrid_input


def scf_for_phonons(structure, pseudos, kppa=None, ecut=None, pawecutdg=None, nband=None, accuracy="normal",
                    spin_mode="polarized", smearing="fermi_dirac:0.1 eV", charge=0.0, scf_algorithm=None,
                    shift_mode="Symmetric") -> AbinitInput:

    # add the band for nbdbuf, if needed
    nbdbuf = 4
    if nband is not None:
        nband += nbdbuf

    abiinput = scf_input(structure=structure, pseudos=pseudos, kppa=kppa, ecut=ecut, pawecutdg=pawecutdg, nband=nband,
                         accuracy=accuracy, spin_mode=spin_mode, smearing=smearing, charge=charge,
                         scf_algorithm=scf_algorithm, shift_mode=shift_mode)

    # with no bands set and no smearing the minimum number of bands plus some nbdbuf
    if nband is None and smearing is None:
        nval = structure.num_valence_electrons(pseudos)
        nval -= abiinput['charge']
        nband = int(round(nval / 2) + nbdbuf)
        abiinput.set_vars(nband=nband)

    # enforce symmetries and add a buffer of bands to ease convergence with tolwfr
    abiinput.set_vars(chksymbreak=1, nbdbuf=nbdbuf, tolwfr=1.e-22)

    return abiinput

def ddkpert_from_gsinput(gs_input, ddk_pert, nband=None, use_symmetries=False, ddk_tol=None, manager=None) -> AbinitInput:
    """
<<<<<<< HEAD
    Returns an |AbinitInput| to perform a DDK calculations for a specific perturbation and based on a ground state |AbinitInput|.

    Args:
        gs_input:   an |AbinitInput| representing a ground state calculation, likely the SCF performed to get the WFK.
=======
    Returns an |AbinitInput| to perform a DDK calculations for a specific perturbation based on a ground state |AbinitInput|.

    Args:
        gs_input: an |AbinitInput| representing a ground state calculation, likely the SCF performed to get the WFK.
>>>>>>> 2dc6bd21
        ddk_pert: dict with the Abinit variables defining the perturbation
                Example: {'idir': 1, 'ipert': 4, 'qpt': [0.0, 0.0, 0.0]},
        use_symmetries: boolean that determines if the irreducible components of the perturbation are used.
            Default to False. (TODO: Should be implemented)
<<<<<<< HEAD
        ddk_tol:  a dictionary with a single key defining the type of tolerance used for the DDK calculations and its value. Default: {"tolvrs": 1.0e-22}.
        manager:  |TaskManager| of the task. If None, the manager is initialized from the config file.
=======
        ddk_tol: a dictionary with a single key defining the type of tolerance used for the DDK calculations and its value.
            Default: {"tolvrs": 1.0e-22}.
        manager: |TaskManager| of the task. If None, the manager is initialized from the config file.
>>>>>>> 2dc6bd21
    """
    gs_input = gs_input.deepcopy()
    gs_input.pop_irdvars()
    gs_input.pop_vars(['autoparal', 'npfft'])

    if ddk_tol is None:
        ddk_tol = {"tolwfr": 1.0e-22}

    ddk_inp = gs_input.make_ddkpert_input(perturbation=ddk_pert, use_symmetries=use_symmetries, tolerance=ddk_tol, manager=manager)

    # TODO: add to see how it behaves wrt nband from atomate2
    #if nband is None:
    #    nband = _find_nscf_nband_from_gsinput(gs_input)
<<<<<<< HEAD

    #ddk_inp.set_vars(nband=nband)

    return ddk_inp

def ddepert_from_gsinput(gs_input, dde_pert, use_symmetries=True, dde_tol=None, manager=None) -> AbinitInput:
    """
    Returns an |AbinitInput| to perform a DDE calculations for a specific perturbation and based on a ground state |AbinitInput|.

    Args:
        gs_input:   an |AbinitInput| representing a ground state calculation, likely the SCF performed to get the WFK.
        dde_pert: dict with the Abinit variables defining the perturbation
                Example: {'idir': 1, 'ipert': 4, 'qpt': [0.0, 0.0, 0.0]},
        use_symmetries: boolean that determines if the irreducible components of the perturbation are used.
            Default to True. Should be set to False for nonlinear coefficients calculation.
        dde_tol:  a dictionary with a single key defining the type of tolerance used for the DDE calculations and
            its value. Default: {"tolvrs": 1.0e-22}.
        manager:  |TaskManager| of the task. If None, the manager is initialized from the config file.
    """
    gs_input = gs_input.deepcopy()
    gs_input.pop_irdvars()
    gs_input.pop_vars(['autoparal', 'npfft'])

    if dde_tol is None:
        dde_tol = {"tolvrs": 1.0e-22}

    dde_inp = gs_input.make_ddepert_input(perturbation=dde_pert, use_symmetries=use_symmetries, tolerance=dde_tol, manager=manager)

    return dde_inp

def dtepert_from_gsinput(gs_input, dte_pert, manager=None) -> AbinitInput:
    """
    Returns an |AbinitInput| to perform a DTE calculations for a specific perturbation and based on a ground state |AbinitInput|.

    Args:
        gs_input:   an |AbinitInput| representing a ground state calculation, likely the SCF performed to get the WFK.
        dte_pert: dict with the Abinit variables defining the perturbation
                Example: {'idir': 1, 'ipert': 4, 'qpt': [0.0, 0.0, 0.0]},
        manager:  |TaskManager| of the task. If None, the manager is initialized from the config file.
=======

    #ddk_inp.set_vars(nband=nband)

    return ddk_inp


def ddepert_from_gsinput(gs_input, dde_pert, use_symmetries=True, dde_tol=None, manager=None) -> AbinitInput:
    """
    Returns an |AbinitInput| to perform a DDE calculations for a specific perturbation based on a ground state |AbinitInput|.

    Args:
        gs_input: an |AbinitInput| representing a ground state calculation, likely the SCF performed to get the WFK.
        dde_pert: dict with the Abinit variables defining the perturbation
            Example: {'idir': 1, 'ipert': 4, 'qpt': [0.0, 0.0, 0.0]},
        use_symmetries: boolean that determines if the irreducible components of the perturbation are used.
            Default to True. Should be set to False for nonlinear coefficients calculation.
        dde_tol: a dictionary with a single key defining the type of tolerance used for the DDE calculations and
            its value. Default: {"tolvrs": 1.0e-22}.
        manager: |TaskManager| of the task. If None, the manager is initialized from the config file.
    """
    gs_input = gs_input.deepcopy()
    gs_input.pop_irdvars()
    gs_input.pop_vars(['autoparal', 'npfft'])

    if dde_tol is None:
        dde_tol = {"tolvrs": 1.0e-22}

    dde_inp = gs_input.make_ddepert_input(perturbation=dde_pert, use_symmetries=use_symmetries, tolerance=dde_tol, manager=manager)

    return dde_inp


def dtepert_from_gsinput(gs_input, dte_pert, manager=None) -> AbinitInput:
    """
    Returns an |AbinitInput| to perform a DTE calculations for a specific perturbation and based on a ground state |AbinitInput|.

    Args:
        gs_input: an |AbinitInput| representing a ground state calculation, likely the SCF performed to get the WFK.
        dte_pert: dict with the Abinit variables defining the perturbation
            Example: {'idir': 1, 'ipert': 4, 'qpt': [0.0, 0.0, 0.0]},
        manager: |TaskManager| of the task. If None, the manager is initialized from the config file.
>>>>>>> 2dc6bd21
    """
    gs_input = gs_input.deepcopy()
    gs_input.pop_irdvars()
    gs_input.pop_vars(['autoparal', 'npfft'])

    dte_inp = gs_input.make_dtepert_input(perturbation=dte_pert, manager=manager)

    return dte_inp

<<<<<<< HEAD
=======

>>>>>>> 2dc6bd21
def dte_from_gsinput(gs_input, use_phonons=True, ph_tol=None, ddk_tol=None, dde_tol=None,
                     skip_dte_permutations=False, manager=None) -> MultiDataset:
    """
    Returns a list of inputs in the form of a |MultiDataset| to perform calculations of non-linear properties, based on
    a ground state AbinitInput.

    The inputs have the following tags, according to their function: "ddk", "dde", "ph_q_pert" and "dte".
    All of them have the tag "dfpt".

    Args:
        gs_input: an |AbinitInput| representing a ground state calculation, likely the SCF performed to get the WFK.
        use_phonons: determine wether the phonon perturbations at gamma should be included or not
        ph_tol: a dictionary with a single key defining the type of tolerance used for the phonon calculations and
            its value. Default: {"tolvrs": 1.0e-22}.
        ddk_tol: a dictionary with a single key defining the type of tolerance used for the DDK calculations and
            its value. Default: {"tolwfr": 1.0e-22}.
        dde_tol: a dictionary with a single key defining the type of tolerance used for the DDE calculations and
            its value. Default: {"tolvrs": 1.0e-22}.
        skip_dte_permutations: Since the current version of abinit always performs all the permutations of the
            perturbations, even if only one is asked, if True avoids the creation of inputs that will produce
            duplicated outputs.
        manager: |TaskManager| of the task. If None, the manager is initialized from the config file.
    """
    gs_input = gs_input.deepcopy()
    gs_input.pop_irdvars()

    if ph_tol is None:
        ph_tol = {"tolvrs": 1.0e-22}

    if ddk_tol is None:
        ddk_tol = {"tolwfr": 1.0e-22}

    if dde_tol is None:
        dde_tol = {"tolvrs": 1.0e-22}

    multi = []

    multi_ddk = gs_input.make_ddk_inputs(tolerance=ddk_tol)
    multi_ddk.add_tags(atags.DDK)
    multi.extend(multi_ddk)
    multi_dde = gs_input.make_dde_inputs(dde_tol, use_symmetries=False, manager=manager)
    multi_dde.add_tags(atags.DDE)
    multi.extend(multi_dde)

    if use_phonons:
        multi_ph = gs_input.make_ph_inputs_qpoint([0, 0, 0], ph_tol, manager=manager)
        multi_ph.add_tags(atags.PH_Q_PERT)
        multi.extend(multi_ph)

    # non-linear calculations do not accept more bands than those in the valence. Set the correct values.
    # Do this as last, so not to interfere with the the generation of the other steps.
    nval = gs_input.structure.num_valence_electrons(gs_input.pseudos)
    nval -= gs_input['charge']
    nband = int(round(nval / 2))
    gs_input.set_vars(nband=nband)
    gs_input.pop('nbdbuf', None)
    multi_dte = gs_input.make_dte_inputs(phonon_pert=use_phonons, skip_permutations=skip_dte_permutations,
<<<<<<< HEAD
                                       manager=manager)
=======
                                         manager=manager)
>>>>>>> 2dc6bd21
    multi_dte.add_tags(atags.DTE)
    multi.extend(multi_dte)

    multi = MultiDataset.from_inputs(multi)
    multi.add_tags(atags.DFPT)

    return multi


def dfpt_from_gsinput(gs_inp, ph_ngqpt=None, qpoints=None, do_ddk=True, do_dde=True, do_strain=True,
                      do_dte=False, ph_tol=None, ddk_tol=None, dde_tol=None, wfq_tol=None, strain_tol=None,
                      skip_dte_permutations=False, manager=None) -> MultiDataset:
    """
    Returns a list of inputs in the form of a MultiDataset to perform a set of calculations based on DFPT including
    phonons, elastic and non-linear properties. Requires a ground state |AbinitInput| as a starting point.

    It will determine if WFQ files should be calculated for some q points and add the NSCF AbinitInputs to the set.
    The original input is included and the inputs have the following tags, according to their function:
    "scf", "ddk", "dde", "nscf", "ph_q_pert", "strain", "dte", "dfpt".

    N.B. Currently (version 8.8.3) anaddb does not support a DDB containing both 2nd order derivatives with qpoints
    different from gamma AND 3rd order derivatives. The calculations could be run, but the global DDB will not
    be directly usable as is.

    Args:
        gs_inp: an |AbinitInput| representing a ground state calculation, likely the SCF performed to get the WFK.
        ph_ngqpt: a list of three integers representing the gamma centered q-point grid used for the calculation.
            If None and qpoint==None the ngkpt value present in the gs_input will be used.
            Incompatible with qpoints.
        qpoints: a list of coordinates of q points in reduced coordinates for which the phonon perturbations will
            be calculated. Incompatible with ph_ngqpt.
        do_ddk: If True, if Gamma is included in the list of qpoints it will add inputs for the calculations of
            the DDK.
        do_dde: If True, if Gamma is included in the list of qpoints it will add inputs for the calculations of
            the DDE. Automatically sets with_ddk=True.
        do_strain: If True inputs for the strain perturbations will be included.
        do_dte: If True inputs for the non-linear perturbations will be included. The phonon non-linear perturbations
            will be included only if a phonon calculation at gamma is present. The caller is responsible for
            adding it. Automatically sets with_dde=True.
        ph_tol: a dictionary with a single key defining the type of tolerance used for the phonon calculations and
            its value. Default: {"tolvrs": 1.0e-10}.
        ddk_tol: a dictionary with a single key defining the type of tolerance used for the DDK calculations and
            its value. Default: {"tolwfr": 1.0e-22}.
        dde_tol: a dictionary with a single key defining the type of tolerance used for the DDE calculations and
            its value. Default: {"tolvrs": 1.0e-10}.
        wfq_tol: a dictionary with a single key defining the type of tolerance used for the NSCF calculations of
            the WFQ and its value. Default {"tolwfr": 1.0e-22}.
        strain_tol:  dictionary with a single key defining the type of tolerance used for the strain calculations of
            and its value. Default {"tolvrs": 1.0e-12}.
        skip_dte_permutations: Since the current version of abinit always performs all the permutations of the
            perturbations, even if only one is asked, if True avoids the creation of inputs that will produce
            duplicated outputs.
        manager: |TaskManager| of the task. If None, the manager is initialized from the config file.
    """

    if ph_tol is None:
        ph_tol = {"tolvrs": 1.0e-10}
    if ddk_tol is None:
        ddk_tol = {"tolwfr": 1.0e-22}
    if dde_tol is None:
        dde_tol = {"tolvrs": 1.0e-10}
    if wfq_tol is None:
        wfq_tol = {"tolwfr": 1.0e-22}
    if strain_tol is None:
        strain_tol = {"tolvrs": 1.0e-12}

    if do_dde:
        do_ddk = True

    if do_dte:
        do_dde = True

    multi = MultiDataset.from_inputs([gs_inp])
    multi[0].add_tags(atags.SCF)

    do_phonons = ph_ngqpt is not None or qpoints is not None
    has_gamma = False
    if do_phonons:
        multi.extend(phonons_from_gsinput(gs_inp, ph_ngqpt=ph_ngqpt, qpoints=qpoints, with_ddk=False, with_dde=False,
                                          with_bec=False, ph_tol=ph_tol, ddk_tol=ddk_tol, dde_tol=dde_tol,
                                          wfq_tol=wfq_tol, qpoints_to_skip=None, manager=manager))
        has_gamma = ph_ngqpt is not None or any(np.allclose(q, [0, 0, 0]) for q in qpoints)

    if do_ddk:
        multi_ddk = gs_inp.make_ddk_inputs(tolerance=ddk_tol)
        multi_ddk.add_tags(atags.DDK)
        multi.extend(multi_ddk)
    if do_dde:
        multi_dde = gs_inp.make_dde_inputs(dde_tol, use_symmetries=not do_dte, manager=manager)
        multi_dde.add_tags(atags.DDE)
        multi.extend(multi_dde)

    if do_strain:
        multi_strain = gs_inp.make_strain_perts_inputs(tolerance=strain_tol, manager=manager, phonon_pert=False,
                                                       kptopt=2)
        multi_strain.add_tags([atags.DFPT, atags.STRAIN])
        multi.extend(multi_strain)

    if do_dte:
        # non-linear calculations do not accept more bands than those in the valence. Set the correct values.
        nval = gs_inp.structure.num_valence_electrons(gs_inp.pseudos)
        nval -= gs_inp['charge']
        nband = int(round(nval / 2))
        gs_inp_copy = gs_inp.deepcopy()
        gs_inp_copy.set_vars(nband=nband)
        gs_inp_copy.pop('nbdbuf', None)
        multi_dte = gs_inp_copy.make_dte_inputs(phonon_pert=do_phonons and has_gamma,
                                                skip_permutations=skip_dte_permutations, manager=manager)
        multi_dte.add_tags([atags.DTE, atags.DFPT])
        multi.extend(multi_dte)

    return multi


def conduc_from_inputs(scf_input, nscf_input, tmesh, ddb_ngqpt, eph_ngqpt_fine, sigma_erange,
                       boxcutmin=1.1, mixprec=1) -> MultiDataset:
    """
    Returns a list of inputs in the form of a MultiDataset to perform a set of calculations to determine conductivity.
    This part require a ground state |AbinitInput| and a non self-consistent |AbinitInput|. You will also need
    a work to get DDB and DVDB since |ConducWork| needs these files.

    Args:
        scf_input: |AbinitInput| representing a ground state calculation, the SCF performed to get the WFK.
        nscf_input: |AbinitInput| representing a nscf ground state calculation, the NSCF performed to get the WFK.
            most parameters for subsequent tasks will be taken from this inputs.
        tmesh: The mesh of temperature (in Kelvin) where we calculate the conductivity.
        ddb_ngqpt: the coarse grid of q-points used to compute the DDB and DVDB files in the previous phonon_work.
        eph_ngqpt_fine: the fine grid of q-points used for the Fourier nterpolation.
        boxcutmin: For the last task only, 1.1 is often used to decrease memory and is faster over the Abinit default of 2.
        mixprec: For the last task only, 1 is often used to make the EPH calculation faster. Note that Abinit default is 0.
    """
    # Create a MultiDataset from scf input
    multi = MultiDataset.from_inputs([scf_input])

    # Add 2 times the nscf input at the end of the MultiDataset
    extension = MultiDataset.replicate_input(nscf_input, 2)
    multi.extend(extension)

    # Modify the second nscf input to get a task that interpolate the DVDB
    #multi[2].pop_vars("iscf")
    #multi[2].set_vars(irdden=0, optdriver=7,
    #                  ddb_ngqpt=ddb_ngqpt,
    #                  eph_task=5,
    #                  eph_ngqpt_fine=eph_ngqpt_fine)

    # Modify the third nscf input to get a conductivity task
    multi[2].pop_vars("iscf")
    multi[2].set_vars(irdden=0,
                      optdriver=7,
                      ddb_ngqpt=ddb_ngqpt,
                      eph_ngqpt_fine=eph_ngqpt_fine,
                      eph_task=-4,
                      tmesh=tmesh,
                      sigma_erange=sigma_erange,
                      boxcutmin=boxcutmin,
                      mixprec=mixprec)

    return multi


def conduc_kerange_from_inputs(scf_input, nscf_input, tmesh, ddb_ngqpt, eph_ngqpt_fine,
                               sigma_ngkpt, sigma_erange, sigma_kerange=None, epad=0.25*abu.eV_Ha,
                               einterp=(1, 5, 0, 0), boxcutmin=1.1, mixprec=1) -> MultiDataset:
    """
    Returns a list of inputs in the form of a MultiDataset to perform a set of calculations to determine the conductivity.
    This part require a ground state |AbinitInput| and a non self-consistent |AbinitInput|. You will also need
    a work to get DDB and DVDB since |ConducWork| needs these files.

    Args:
        scf_input: |AbinitInput| representing a ground state calculation, the SCF performed to get the WFK.
        nscf_input: |AbinitInput| representing a nscf ground state calculation, the NSCF performed to get the WFK.
            most parameters for subsequent tasks will be taken from this inputs.
        ddb_ngqpt: the coarse q-point grid used to get the DDB and DVDB files.
        eph_ngqpt_fine: the fine qpoints grid that will be interpolated.
        sigma_ngkpt: The fine grid of kpt inside the sigma interval
        sigma_erange: The energy range for Sigma_nk
        sigma_kerange: The energy window for the WFK generation (should be larger than sigma_erange). Can be specified directly
        or determined from epad, if sigma_kerange is None.
        epad: Additional energy range to sigma_erange to determine sigma_kerange automatically.
        einterp: The interpolation used. By default it is a star-function interpolation.
        boxcutmin: For the last task only, 1.1 is often used to decrease memory and is faster over the Abinit default of 2.
        mixprec: For the last task only, 1 is often used to make the EPH calculation faster. Note that Abinit default is 0.
    """
    # Create a MultiDataset from scf input
    multi = MultiDataset.from_inputs([scf_input])

    # Add 4 times the nscf input at the end of the MultiDataset
    extension = MultiDataset.replicate_input(nscf_input, 4)
    multi.extend(extension)

    # If sigma_kerange is None, we determine it automatically based on epad
    # We have to consider semiconductors and metals, electrons and holes
    if sigma_kerange is None:
        h_range = sigma_erange[0]
        e_range = sigma_erange[1]
        sigma_kerange = [h_range, e_range]
        if h_range < 0:
            sigma_kerange[0] -= epad
        if e_range < 0:
            sigma_kerange[1] -= epad
        if h_range > 0:
            sigma_kerange[0] += epad
        if e_range > 0:
            sigma_kerange[1] += epad

    # Modify the second nscf input to get a task that calculate the kpt in the sigma interval (Kerange.nc file)
    multi[2].set_vars(optdriver=8, wfk_task='"wfk_kpts_erange"', kptopt=1,
                      sigma_ngkpt=sigma_ngkpt, einterp=einterp, sigma_erange=sigma_kerange)

    # Modify the third nscf input to get a task that add the kpt of Kerange.nc to the WFK file
    multi[3].set_vars(optdriver=0, iscf=-2, kptopt=0, ddb_ngqpt=ddb_ngqpt)

    # Modify the fourth nscf input to get a task that interpolate the DVDB
    #multi[4].pop_vars("iscf")
    #multi[4].set_vars(irdden=0, optdriver=7,
    #                  ddb_ngqpt=ddb_ngqpt,
    #                  eph_task=5,
    #                  eph_ngqpt_fine=eph_ngqpt_fine)

    # Modify the third nscf input to get a conductivity task
    multi[4].pop_vars("iscf")
    multi[4].set_vars(irdden=0,
                      optdriver=7,
                      ddb_ngqpt=ddb_ngqpt,
                      eph_ngqpt_fine=eph_ngqpt_fine,
                      eph_task=-4,
                      tmesh=tmesh,
                      sigma_erange=sigma_erange,
                      ngkpt=sigma_ngkpt,
                      boxcutmin=boxcutmin,
                      mixprec=mixprec)

    return multi


def minimal_scf_input(structure: Structure, pseudos) -> AbinitInput:
    """
    Provides an input for a calculation with the minimum possible requirements.
    Can be used to execute abinit with minimal requirements when needing files
    that are produced only after a full calculation completes.
    In general this will contain 1 kpt, 1 band, very low cutoff, no polarization,
    no smearing. Disables checks on primitive cell and symmetries.
    Even for large system it will require small memory allocations and few seconds to execute.

    Args:
        structure: |Structure| object.
        pseudos: List of filenames or list of |Pseudo| objects or |PseudoTable| object.
    """
    inp = scf_input(structure, pseudos, smearing=None, spin_mode="unpolarized")
    inp["ngkpt"] = [1, 1, 1]
    inp["nshiftk"] = 1
    inp["shiftk"] = [[0, 0, 0]]
    inp["nstep"] = 0
    inp["ecut"] = 3  # should be reasonable, otherwise abinit raises an error
    inp["nband"] = 1
    inp["chkprim"] = 0
    inp["chksymbreak"] = 0
    inp["maxnsym"] = 100000 # to be able to deal with supercells
    inp["charge"] = structure.num_valence_electrons(inp.pseudos) - 1
    inp["boxcutmin"] = 1.2
    return inp


#FIXME if the pseudos are passed as a PseudoTable the whole table will be serialized,
# it would be better to filter on the structure elements
class InputFactory(MSONable):
    factory_function = None
    input_required = True

    def __init__(self, *args, **kwargs):
        if self.factory_function is None:
            raise NotImplementedError('The factory function should be specified')

        self.args = args
        self.kwargs = kwargs

    def build_input(self, previous_input=None):
        # make a copy to pop additional parameteres
        kwargs = dict(self.kwargs)
        decorators = kwargs.pop('decorators', [])
        if not isinstance(decorators, (list, tuple)):
            decorators = [decorators]
        extra_abivars = kwargs.pop('extra_abivars', {})
        if self.input_required:
            if not previous_input:
                raise ValueError('An input is required for factory function {0}.'.format(self.factory_function.__name__))
            abiinput = self.factory_function(previous_input, *self.args, **kwargs)
        else:
            abiinput = self.factory_function(*self.args, **kwargs)

        for d in decorators:
            abiinput = d(abiinput)
        abiinput.set_vars(extra_abivars)

        return abiinput

    @pmg_serialize
    def as_dict(self) -> dict:
        # sanitize to avoid numpy arrays and serialize MSONable objects
        return jsanitize(dict(args=self.args, kwargs=self.kwargs), strict=True)

    @classmethod
    def from_dict(cls, d: dict):
        dec = MontyDecoder()
        return cls(*dec.process_decoded(d['args']), **dec.process_decoded(d['kwargs']))


class BandsFromGsFactory(InputFactory):
    factory_function = staticmethod(ebands_from_gsinput)


class IoncellRelaxFromGsFactory(InputFactory):
    factory_function = staticmethod(ioncell_relax_from_gsinput)


class HybridOneShotFromGsFactory(InputFactory):
    factory_function = staticmethod(hybrid_oneshot_input)


class HybridScfFromGsFactory(InputFactory):
    factory_function = staticmethod(hybrid_scf_input)


class ScfFactory(InputFactory):
    factory_function = staticmethod(scf_input)
    input_required = False


class ScfForPhononsFactory(InputFactory):
    factory_function = staticmethod(scf_for_phonons)
    input_required = False


class PhononsFromGsFactory(InputFactory):
    factory_function = staticmethod(phonons_from_gsinput)


class PiezoElasticFactory(InputFactory):
    factory_function = staticmethod(scf_piezo_elastic_inputs)
    input_required = False


class PiezoElasticFromGsFactory(InputFactory):
    factory_function = staticmethod(piezo_elastic_inputs_from_gsinput)<|MERGE_RESOLUTION|>--- conflicted
+++ resolved
@@ -1381,29 +1381,17 @@
 
 def ddkpert_from_gsinput(gs_input, ddk_pert, nband=None, use_symmetries=False, ddk_tol=None, manager=None) -> AbinitInput:
     """
-<<<<<<< HEAD
-    Returns an |AbinitInput| to perform a DDK calculations for a specific perturbation and based on a ground state |AbinitInput|.
-
-    Args:
-        gs_input:   an |AbinitInput| representing a ground state calculation, likely the SCF performed to get the WFK.
-=======
     Returns an |AbinitInput| to perform a DDK calculations for a specific perturbation based on a ground state |AbinitInput|.
 
     Args:
         gs_input: an |AbinitInput| representing a ground state calculation, likely the SCF performed to get the WFK.
->>>>>>> 2dc6bd21
         ddk_pert: dict with the Abinit variables defining the perturbation
                 Example: {'idir': 1, 'ipert': 4, 'qpt': [0.0, 0.0, 0.0]},
         use_symmetries: boolean that determines if the irreducible components of the perturbation are used.
             Default to False. (TODO: Should be implemented)
-<<<<<<< HEAD
-        ddk_tol:  a dictionary with a single key defining the type of tolerance used for the DDK calculations and its value. Default: {"tolvrs": 1.0e-22}.
-        manager:  |TaskManager| of the task. If None, the manager is initialized from the config file.
-=======
         ddk_tol: a dictionary with a single key defining the type of tolerance used for the DDK calculations and its value.
             Default: {"tolvrs": 1.0e-22}.
         manager: |TaskManager| of the task. If None, the manager is initialized from the config file.
->>>>>>> 2dc6bd21
     """
     gs_input = gs_input.deepcopy()
     gs_input.pop_irdvars()
@@ -1417,47 +1405,6 @@
     # TODO: add to see how it behaves wrt nband from atomate2
     #if nband is None:
     #    nband = _find_nscf_nband_from_gsinput(gs_input)
-<<<<<<< HEAD
-
-    #ddk_inp.set_vars(nband=nband)
-
-    return ddk_inp
-
-def ddepert_from_gsinput(gs_input, dde_pert, use_symmetries=True, dde_tol=None, manager=None) -> AbinitInput:
-    """
-    Returns an |AbinitInput| to perform a DDE calculations for a specific perturbation and based on a ground state |AbinitInput|.
-
-    Args:
-        gs_input:   an |AbinitInput| representing a ground state calculation, likely the SCF performed to get the WFK.
-        dde_pert: dict with the Abinit variables defining the perturbation
-                Example: {'idir': 1, 'ipert': 4, 'qpt': [0.0, 0.0, 0.0]},
-        use_symmetries: boolean that determines if the irreducible components of the perturbation are used.
-            Default to True. Should be set to False for nonlinear coefficients calculation.
-        dde_tol:  a dictionary with a single key defining the type of tolerance used for the DDE calculations and
-            its value. Default: {"tolvrs": 1.0e-22}.
-        manager:  |TaskManager| of the task. If None, the manager is initialized from the config file.
-    """
-    gs_input = gs_input.deepcopy()
-    gs_input.pop_irdvars()
-    gs_input.pop_vars(['autoparal', 'npfft'])
-
-    if dde_tol is None:
-        dde_tol = {"tolvrs": 1.0e-22}
-
-    dde_inp = gs_input.make_ddepert_input(perturbation=dde_pert, use_symmetries=use_symmetries, tolerance=dde_tol, manager=manager)
-
-    return dde_inp
-
-def dtepert_from_gsinput(gs_input, dte_pert, manager=None) -> AbinitInput:
-    """
-    Returns an |AbinitInput| to perform a DTE calculations for a specific perturbation and based on a ground state |AbinitInput|.
-
-    Args:
-        gs_input:   an |AbinitInput| representing a ground state calculation, likely the SCF performed to get the WFK.
-        dte_pert: dict with the Abinit variables defining the perturbation
-                Example: {'idir': 1, 'ipert': 4, 'qpt': [0.0, 0.0, 0.0]},
-        manager:  |TaskManager| of the task. If None, the manager is initialized from the config file.
-=======
 
     #ddk_inp.set_vars(nband=nband)
 
@@ -1499,7 +1446,6 @@
         dte_pert: dict with the Abinit variables defining the perturbation
             Example: {'idir': 1, 'ipert': 4, 'qpt': [0.0, 0.0, 0.0]},
         manager: |TaskManager| of the task. If None, the manager is initialized from the config file.
->>>>>>> 2dc6bd21
     """
     gs_input = gs_input.deepcopy()
     gs_input.pop_irdvars()
@@ -1509,10 +1455,7 @@
 
     return dte_inp
 
-<<<<<<< HEAD
-=======
-
->>>>>>> 2dc6bd21
+
 def dte_from_gsinput(gs_input, use_phonons=True, ph_tol=None, ddk_tol=None, dde_tol=None,
                      skip_dte_permutations=False, manager=None) -> MultiDataset:
     """
@@ -1570,11 +1513,7 @@
     gs_input.set_vars(nband=nband)
     gs_input.pop('nbdbuf', None)
     multi_dte = gs_input.make_dte_inputs(phonon_pert=use_phonons, skip_permutations=skip_dte_permutations,
-<<<<<<< HEAD
-                                       manager=manager)
-=======
                                          manager=manager)
->>>>>>> 2dc6bd21
     multi_dte.add_tags(atags.DTE)
     multi.extend(multi_dte)
 
