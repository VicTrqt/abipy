# coding: utf-8
"""Factory functions for Abinit input files """
from __future__ import print_function, division, unicode_literals, absolute_import

import numpy as np
import pymatgen.io.abinit.abiobjects as aobj

from collections import namedtuple
from monty.collections import AttrDict
from monty.json import jsanitize, MontyDecoder
from pymatgen.io.abinit.abiobjects import KSampling
from pymatgen.io.abinit.pseudos import PseudoTable
from abipy.core.structure import Structure
from abipy.abio.inputs import AbinitInput, MultiDataset
from abipy.abio.input_tags import *

import logging
from pymatgen.serializers.json_coders import pmg_serialize

logger = logging.getLogger(__file__)


__all__ = [
    "gs_input",
    "ebands_input",
    "g0w0_with_ppmodel_inputs",
    "g0w0_convergence_inputs",
    "bse_with_mdf_inputs",
    "ion_ioncell_relax_input",
    "scf_phonons_inputs",
]


# TODO: To be discussed:
#    1) extra_abivars is more similar to a hack. The factory functions are designed for
#       HPC hence we cannot allow the user to inject something we cannot control easily
#       Shall we remove it?
#    2) scf_nband and nscf_band should be computed from the pseudos, the structure
#       and some approximation for the band dispersion.
#       SCF fails if nband is too small or has problems if we don't have enough partially
#       occupied states in metals (can write EventHandler but it would be nice if we could
#       fix this problem in advance.
#    3) How do we handle options related to parallelism e.g. paral_kgb?
#    4) The API of the factory functions must be simple enough so that we can easily generate
#       flows but, on the other hand, we would like to decorate the input with extra features
#       e.g. we would like to do a LDA+U band structure, a LDA+U relaxation etc.
#       For a possible solution based on factory functions see:
#
#            http://python-3-patterns-idioms-test.readthedocs.org/en/latest/Factory.html
#
#       for decorator pattern see:
#
#            http://www.tutorialspoint.com/design_pattern/decorator_pattern.htm


# Name of the (default) tolerance used by the runlevels.
_runl2tolname = {
    "scf": 'tolvrs',
    "nscf": 'tolwfr',
    "dfpt": 'toldfe',        # ?
    "screening": 'toldfe',   # dummy
    "sigma": 'toldfe',       # dummy
    "bse": 'toldfe',         # ?
    "relax": 'tolrff',
}

# Tolerances for the different levels of accuracy.
T = namedtuple('Tolerance', "low normal high")
_tolerances = {
    "toldfe": T(1.e-7,  1.e-8,  1.e-9),
    "tolvrs": T(1.e-7,  1.e-8,  1.e-9),
    "tolwfr": T(1.e-15, 1.e-17, 1.e-19),
    "tolrff": T(0.04,   0.02,   0.01)}
del T


# Default values used if user do not specify them
# TODO: Design an object similar to DictVaspInputSet
_DEFAULTS = dict(
    kppa=1000,
)


def _stopping_criterion(runlevel, accuracy):
    """Return the stopping criterion for this runlevel with the given accuracy."""
    tolname = _runl2tolname[runlevel]
    return {tolname: getattr(_tolerances[tolname], accuracy)}


def _find_ecut_pawecutdg(ecut, pawecutdg, pseudos, accuracy='normal'):
    """Return a :class:`AttrDict` with the value of ecut and pawecutdg"""
    # Get ecut and pawecutdg from the pseudo hints.
    if ecut is None or (pawecutdg is None and any(p.ispaw for p in pseudos)):
        has_hints = all(p.has_hints for p in pseudos)

    if ecut is None:
        if has_hints:
            ecut = max(p.hint_for_accuracy(accuracy).ecut for p in pseudos)
        else:
            raise AbinitInput.Error("ecut is None but pseudos do not provide hints for ecut")

    # TODO: This should be the new API.
    if pawecutdg is None and any(p.ispaw for p in pseudos):
        if has_hints:
            pawecutdg = max(p.hint_for_accuracy(accuracy).pawecutdg for p in pseudos)
        else:
            raise RuntimeError("pawecutdg is None but pseudos do not provide hints")

    return AttrDict(ecut=ecut, pawecutdg=pawecutdg)


def _find_scf_nband(structure, pseudos, electrons, spinat=None):
    """Find the value of nband."""
    if electrons.nband is not None: return electrons.nband

    nsppol, smearing = electrons.nsppol, electrons.smearing

    # Number of valence electrons including possible extra charge
    nval = structure.num_valence_electrons(pseudos)
    nval -= electrons.charge

    # First guess (semiconductors)
    nband = nval // 2

    # TODO: Find better algorithm
    # If nband is too small we may kill the job, increase nband and restart
    # but this change could cause problems in the other steps of the calculation
    # if the change is not propagated e.g. phonons in metals.
    if smearing:
        # metallic occupation
        nband = max(np.ceil(nband*1.2), nband+10)
    else:
        nband = max(np.ceil(nband*1.1), nband+4)

    # Increase number of bands based on the starting magnetization
    if nsppol == 2 and spinat is not None:
        nband += np.ceil(max(np.sum(spinat, axis=0))/2.)

    # Force even nband (easier to divide among procs, mandatory if nspinor == 2)
    nband += nband % 2
    return int(nband)


def gs_input(structure, pseudos,
             kppa=None, ecut=None, pawecutdg=None, scf_nband=None, accuracy="normal", spin_mode="polarized",
             smearing="fermi_dirac:0.1 eV", charge=0.0, scf_algorithm=None):
    """
    Returns a :class:`AbinitInput` for band structure calculations.

    Args:
        structure: :class:`Structure` object.
        pseudos: List of filenames or list of :class:`Pseudo` objects or :class:`PseudoTable` object.
        kppa: Defines the sampling used for the SCF run. Defaults to 1000 if not given.
        ecut: cutoff energy in Ha (if None, ecut is initialized from the pseudos according to accuracy)
        pawecutdg: cutoff energy in Ha for PAW double-grid (if None, pawecutdg is initialized from the pseudos
            according to accuracy)
        scf_nband: Number of bands for SCF run. If scf_nband is None, nband is automatically initialized
            from the list of pseudos, the structure and the smearing option.
        accuracy: Accuracy of the calculation.
        spin_mode: Spin polarization.
        smearing: Smearing technique.
        charge: Electronic charge added to the unit cell.
        scf_algorithm: Algorithm used for solving of the SCF cycle.
    """
    multi = ebands_input(structure, pseudos,
                 kppa=kppa,
                 ecut=ecut, pawecutdg=pawecutdg, scf_nband=scf_nband, accuracy=accuracy, spin_mode=spin_mode,
                 smearing=smearing, charge=charge, scf_algorithm=scf_algorithm)

    return multi[0]


def ebands_input(structure, pseudos,
                 kppa=None, nscf_nband=None, ndivsm=15,
                 ecut=None, pawecutdg=None, scf_nband=None, accuracy="normal", spin_mode="polarized",
                 smearing="fermi_dirac:0.1 eV", charge=0.0, scf_algorithm=None, dos_kppa=None):
    """
    Returns a :class:`MultiDataset` for band structure calculations.

    Args:
        structure: :class:`Structure` object.
        pseudos: List of filenames or list of :class:`Pseudo` objects or :class:`PseudoTable` object.
        kppa: Defines the sampling used for the SCF run. Defaults to 1000 if not given.
        nscf_nband: Number of bands included in the NSCF run. Set to scf_nband + 10 if None.
        ndivsm: Number of divisions used to sample the smallest segment of the k-path.
        ecut: cutoff energy in Ha (if None, ecut is initialized from the pseudos according to accuracy)
        pawecutdg: cutoff energy in Ha for PAW double-grid (if None, pawecutdg is initialized from the pseudos
            according to accuracy)
        scf_nband: Number of bands for SCF run. If scf_nband is None, nband is automatically initialized
            from the list of pseudos, the structure and the smearing option.
        accuracy: Accuracy of the calculation.
        spin_mode: Spin polarization.
        smearing: Smearing technique.
        charge: Electronic charge added to the unit cell.
        scf_algorithm: Algorithm used for solving of the SCF cycle.
        dos_kppa: Scalar or List of integers with the number of k-points per atom
            to be used for the computation of the DOS (None if DOS is not wanted).
    """
    structure = Structure.as_structure(structure)

    if dos_kppa is not None and not isinstance(dos_kppa, (list, tuple)):
        dos_kppa = [dos_kppa]

    multi = MultiDataset(structure, pseudos, ndtset=2 if dos_kppa is None else 2 + len(dos_kppa))

    # Set the cutoff energies.
    multi.set_vars(_find_ecut_pawecutdg(ecut, pawecutdg, multi.pseudos))

    # SCF calculation.
    kppa = _DEFAULTS.get("kppa") if kppa is None else kppa
    scf_ksampling = aobj.KSampling.automatic_density(structure, kppa, chksymbreak=0)
    scf_electrons = aobj.Electrons(spin_mode=spin_mode, smearing=smearing, algorithm=scf_algorithm,
                                   charge=charge, nband=scf_nband, fband=None)

    if spin_mode == "polarized":
        multi[0].set_autospinat()

    if scf_electrons.nband is None:
        scf_electrons.nband = _find_scf_nband(structure, multi.pseudos, scf_electrons, multi[0].get('spinat', None))

    multi[0].set_vars(scf_ksampling.to_abivars())
    multi[0].set_vars(scf_electrons.to_abivars())
    multi[0].set_vars(_stopping_criterion("scf", accuracy))

    # Band structure calculation.
    nscf_ksampling = aobj.KSampling.path_from_structure(ndivsm, structure)
    nscf_nband = scf_electrons.nband + 10 if nscf_nband is None else nscf_nband
    nscf_electrons = aobj.Electrons(spin_mode=spin_mode, smearing=smearing, algorithm={"iscf": -2},
                                    charge=charge, nband=nscf_nband, fband=None)

    multi[1].set_vars(nscf_ksampling.to_abivars())
    multi[1].set_vars(nscf_electrons.to_abivars())
    multi[1].set_vars(_stopping_criterion("nscf", accuracy))

    # DOS calculation with different values of kppa.
    if dos_kppa is not None:
        for i, kppa in enumerate(dos_kppa):
            dos_ksampling = aobj.KSampling.automatic_density(structure, kppa, chksymbreak=0)
            #dos_ksampling = aobj.KSampling.monkhorst(dos_ngkpt, shiftk=dos_shiftk, chksymbreak=0)
            dos_electrons = aobj.Electrons(spin_mode=spin_mode, smearing=smearing, algorithm={"iscf": -2},
                                           charge=charge, nband=nscf_nband)
            dt = 2 + i
            multi[dt].set_vars(dos_ksampling.to_abivars())
            multi[dt].set_vars(dos_electrons.to_abivars())
            multi[dt].set_vars(_stopping_criterion("nscf", accuracy))

    return multi


def ion_ioncell_relax_input(structure, pseudos,
                            kppa=None, nband=None,
                            ecut=None, pawecutdg=None, accuracy="normal", spin_mode="polarized",
                            smearing="fermi_dirac:0.1 eV", charge=0.0, scf_algorithm=None, force_gamma_centered=False):
    """
    Returns a :class:`MultiDataset` for a structural relaxation. The first dataset optmizes the
    atomic positions at fixed unit cell. The second datasets optimizes both ions and unit cell parameters.

    Args:
        structure: :class:`Structure` object.
        pseudos: List of filenames or list of :class:`Pseudo` objects or :class:`PseudoTable` object.
        kppa: Defines the sampling used for the Brillouin zone.
        nband: Number of bands included in the SCF run.
        accuracy: Accuracy of the calculation.
        spin_mode: Spin polarization.
        smearing: Smearing technique.
        charge: Electronic charge added to the unit cell.
        scf_algorithm: Algorithm used for the solution of the SCF cycle.
    """
    structure = Structure.as_structure(structure)
    multi = MultiDataset(structure, pseudos, ndtset=2)

    # Set the cutoff energies.
    multi.set_vars(_find_ecut_pawecutdg(ecut, pawecutdg, multi.pseudos))

    kppa = _DEFAULTS.get("kppa") if kppa is None else kppa
<<<<<<< HEAD
    if force_gamma_centered:
        ksampling = aobj.KSampling.automatic_density(structure, kppa, chksymbreak=0, shifts=(0.0, 0.0, 0.0))
    else:
        ksampling = aobj.KSampling.automatic_density(structure, kppa, chksymbreak=0)
    electrons = aobj.Electrons(spin_mode=spin_mode, smearing=smearing, algorithm=scf_algorithm, 
=======
    ksampling = aobj.KSampling.automatic_density(structure, kppa, chksymbreak=0)
    electrons = aobj.Electrons(spin_mode=spin_mode, smearing=smearing, algorithm=scf_algorithm,
>>>>>>> 0ea8cb14
                               charge=charge, nband=nband, fband=None)

    if spin_mode == "polarized":
        spinat_dict = multi[0].set_autospinat()
        multi[1].set_vars(spinat_dict)

    if electrons.nband is None:
        electrons.nband = _find_scf_nband(structure, multi.pseudos, electrons, multi[0].get('spinat', None))

    ion_relax = aobj.RelaxationMethod.atoms_only(atoms_constraints=None)
    ioncell_relax = aobj.RelaxationMethod.atoms_and_cell(atoms_constraints=None)

    multi.set_vars(electrons.to_abivars())
    multi.set_vars(ksampling.to_abivars())

    multi[0].set_vars(ion_relax.to_abivars())
    multi[0].set_vars(_stopping_criterion("relax", accuracy))

    multi[1].set_vars(ioncell_relax.to_abivars())
    multi[1].set_vars(_stopping_criterion("relax", accuracy))

    return multi


def ion_ioncell_relax_and_ebands_input(structure, pseudos,
                                       kppa=None, nband=None,
                                       ecut=None, pawecutdg=None, accuracy="normal", spin_mode="polarized",
                                       smearing="fermi_dirac:0.1 eV", charge=0.0, scf_algorithm=None):
    """
    Returns a :class:`MultiDataset` for a structural relaxation followed by a band structure run.
    The first dataset optmizes the atomic positions at fixed unit cell.
    The second datasets optimizes both ions and unit cell parameters.
    The other datasets perform a band structure calculation.

    .. warning::

        Client code is responsible for propagating the relaxed structure obtained with the
        second dataset to the inputs used for the band structure calculation.

    Args:
        structure: :class:`Structure` object.
        pseudos: List of filenames or list of :class:`Pseudo` objects or :class:`PseudoTable` object.
        kppa: Defines the sampling used for the Brillouin zone.
        nband: Number of bands included in the SCF run.
        accuracy: Accuracy of the calculation.
        spin_mode: Spin polarization.
        smearing: Smearing technique.
        charge: Electronic charge added to the unit cell.
        scf_algorithm: Algorithm used for solving of the SCF cycle.
    """
    structure = Structure.as_structure(structure)

    relax_multi = ion_ioncell_relax_input(structure, pseudos,
                                          kppa=kppa, nband=nband,
                                          ecut=ecut, pawecutdg=pawecutdg, accuracy=accuracy, spin_mode=spin_mode,
                                          smearing=smearing, charge=charge, scf_algorithm=scf_algorithm)

    ebands_multi = ebands_input(structure, pseudos,
                                kppa=kppa, nscf_nband=None, ndivsm=15,
                                ecut=ecut, pawecutdg=pawecutdg, scf_nband=None, accuracy=accuracy, spin_mode=spin_mode,
                                smearing=smearing, charge=charge, scf_algorithm=scf_algorithm, dos_kppa=None)

    return relax_multi + ebands_multi


def g0w0_with_ppmodel_inputs(structure, pseudos,
                            kppa, nscf_nband, ecuteps, ecutsigx,
                            ecut=None, pawecutdg=None,
                            accuracy="normal", spin_mode="polarized", smearing="fermi_dirac:0.1 eV",
                            ppmodel="godby", charge=0.0, scf_algorithm=None, inclvkb=2, scr_nband=None,
                            sigma_nband=None, gw_qprange=1):
    """
    Returns a :class:`MultiDataset` object that performs G0W0 calculations with the plasmon pole approximation.

    Args:
        structure: Pymatgen structure.
        pseudos: List of filenames or list of :class:`Pseudo` objects or :class:`PseudoTable` object.
        kppa: Defines the sampling used for the SCF run.
        nscf_nband: Number of bands included in the NSCF run.
        ecuteps: Cutoff energy [Ha] for the screening matrix.
        ecutsigx: Cutoff energy [Ha] for the exchange part of the self-energy.
        ecut: cutoff energy in Ha (if None, ecut is initialized from the pseudos according to accuracy)
        pawecutdg: cutoff energy in Ha for PAW double-grid (if None, pawecutdg is initialized
            from the pseudos according to accuracy)
        accuracy: Accuracy of the calculation.
        spin_mode: Spin polarization.
        smearing: Smearing technique.
        ppmodel: Plasmonpole technique.
        charge: Electronic charge added to the unit cell.
        scf_algorithm: Algorithm used for solving of the SCF cycle.
        inclvkb: Treatment of the dipole matrix elements (see abinit variable).
        scr_nband: Number of bands used to compute the screening (default is nscf_nband)
        sigma_nband: Number of bands used to compute the self-energy (default is nscf_nband)
        gw_qprange: Option for the automatic selection of k-points and bands for GW corrections.
            See Abinit docs for more detail. The default value makes the code compute the
            QP energies for all the point in the IBZ and one band above and one band below the Fermi level.
    """
    structure = Structure.as_structure(structure)
    multi = MultiDataset(structure, pseudos, ndtset=4)

    # Set the cutoff energies.
    multi.set_vars(_find_ecut_pawecutdg(ecut, pawecutdg, multi.pseudos))

    scf_ksampling = aobj.KSampling.automatic_density(structure, kppa, chksymbreak=0)
    scf_electrons = aobj.Electrons(spin_mode=spin_mode, smearing=smearing, algorithm=scf_algorithm,
                                   charge=charge, nband=None, fband=None)

    if scf_electrons.nband is None:
        scf_electrons.nband = _find_scf_nband(structure, multi.pseudos, scf_electrons)

    multi[0].set_vars(scf_ksampling.to_abivars())
    multi[0].set_vars(scf_electrons.to_abivars())
    multi[0].set_vars(_stopping_criterion("scf", accuracy))

    nscf_ksampling = aobj.KSampling.automatic_density(structure, kppa, chksymbreak=0)
    nscf_electrons = aobj.Electrons(spin_mode=spin_mode, smearing=smearing, algorithm={"iscf": -2},
                                    charge=charge, nband=nscf_nband, fband=None)

    multi[1].set_vars(nscf_ksampling.to_abivars())
    multi[1].set_vars(nscf_electrons.to_abivars())
    multi[1].set_vars(_stopping_criterion("nscf", accuracy))
    # nbdbuf

    # Screening.
    if scr_nband is None: scr_nband = nscf_nband
    screening = aobj.Screening(ecuteps, scr_nband, w_type="RPA", sc_mode="one_shot",
                               hilbert=None, ecutwfn=None, inclvkb=inclvkb)

    multi[2].set_vars(nscf_ksampling.to_abivars())
    multi[2].set_vars(nscf_electrons.to_abivars())
    multi[2].set_vars(screening.to_abivars())
    multi[2].set_vars(_stopping_criterion("screening", accuracy)) # Dummy
    #scr_strategy = ScreeningStrategy(scf_strategy, nscf_strategy, screening)

    # Sigma.
    if sigma_nband is None: sigma_nband = nscf_nband
    self_energy = aobj.SelfEnergy("gw", "one_shot", sigma_nband, ecutsigx, screening,
                             gw_qprange=gw_qprange, ppmodel=ppmodel)

    multi[3].set_vars(nscf_ksampling.to_abivars())
    multi[3].set_vars(nscf_electrons.to_abivars())
    multi[3].set_vars(self_energy.to_abivars())
    multi[3].set_vars(_stopping_criterion("sigma", accuracy)) # Dummy
    #sigma_strategy = aobj.SelfEnergyStrategy(scf_strategy, nscf_strategy, scr_strategy, self_energy)

    # TODO: Cannot use istwfk != 1.
    multi.set_vars(istwfk="*1")

    return multi


def g0w0_convergence_inputs(structure, pseudos, kppa, nscf_nband, ecuteps, ecutsigx, scf_nband, ecut,
                            accuracy="normal", spin_mode="polarized", smearing="fermi_dirac:0.1 eV",
                            response_models=None, charge=0.0, scf_algorithm=None, inclvkb=2, scr_nband=None,
                            sigma_nband=None, gw_qprange=1, gamma=True, nksmall=None, extra_abivars=None):
    """
    Returns a :class:`MultiDataset` object to generate a G0W0 work for the given the material.

    Args:
        structure: Pymatgen structure.
        pseudos: List of `Pseudo` objects.
        kppa: k poits per reciprocal atom
        scf_nband: number of scf bands
        ecut: ecut for all calcs that that are not ecut convergence  cals at scf level
        scf_ Defines the sampling used for the SCF run.
        nscf_nband: Number of bands included in the NSCF run.
        ecuteps: Cutoff energy [Ha] for the screening matrix.
        ecutsigx: Cutoff energy [Ha] for the exchange part of the self-energy.
        accuracy: Accuracy of the calculation.
        spin_mode: Spin polarization.
        smearing: Smearing technique.
        charge: Electronic charge added to the unit cell.
        scf_algorithm: Algorithm used for solving of the SCF cycle.
        inclvkb: Treatment of the dipole matrix elements (see abinit variable).
        scr_nband: Number of bands used to compute the screening (default is nscf_nband)
        sigma_nband: Number of bands used to compute the self-energy (default is nscf_nband)
        response_models: List of response models
        gw_qprange: selectpr for the qpoint mesh
        gamma: is true a gamma centered mesh is enforced
        nksmall: Kpoint division for additional band and dos calculations
        extra_abivars: Dictionary with extra variables passed to ABINIT for all tasks.

    extra abivars that are provided with _s appended will be take as a list of values to be tested a scf level
    """
    if extra_abivars is None:
        extra_abivars = {}

    if response_models is None:
        response_models = ["godby"]

    scf_diffs = []

    for k in extra_abivars.keys():
        if k[-2:] == '_s':
            var = k[:len(k)-2]
            values = extra_abivars.pop(k)
            #to_add.update({k: values[-1]})
            for value in values:
                diff_abivars = dict()
                diff_abivars[var] = value
                if pseudos.allpaw and var == 'ecut':
                    diff_abivars['pawecutdg'] = diff_abivars['ecut']*2
                scf_diffs.append(diff_abivars)

    extra_abivars_all = dict(
        ecut=ecut,
        paral_kgb=1,
        istwfk="*1",
        timopt=-1,
        nbdbuf=8,
    )

    extra_abivars_all.update(extra_abivars)

    if pseudos.allpaw:
        extra_abivars_all['pawecutdg'] = extra_abivars_all['ecut']*2

    extra_abivars_gw = dict(
        inclvkb=2,
        gwpara=2,
        gwmem='10',
        prtsuscep=0
    )


    # all these too many options are for development only the current idea for the final version is
    #if gamma:
    #    scf_ksampling = KSampling.automatic_density(structure=structure, kppa=10000, chksymbreak=0, shifts=(0, 0, 0))
    #    nscf_ksampling = KSampling.gamma_centered(kpts=(2, 2, 2))
    #    if kppa <= 13:
    #        nscf_ksampling = KSampling.gamma_centered(kpts=(scf_kppa, scf_kppa, scf_kppa))
    #    else:
    #        nscf_ksampling = KSampling.automatic_density(structure, scf_kppa, chksymbreak=0, shifts=(0, 0, 0))
    #else:
    #    scf_ksampling = KSampling.automatic_density(structure, scf_kppa, chksymbreak=0)
    #    nscf_ksampling = KSampling.automatic_density(structure, scf_kppa, chksymbreak=0)

    if gamma:
        if kppa == 1:
            scf_ksampling = aobj.KSampling.gamma_centered(kpts=(1, 1, 1))
            nscf_ksampling = aobj.KSampling.gamma_centered(kpts=(1, 1, 1))
        elif kppa == 2:
            scf_ksampling = aobj.KSampling.gamma_centered(kpts=(2, 2, 2))
            nscf_ksampling = aobj.KSampling.gamma_centered(kpts=(2, 2, 2))
        elif kppa < 0:
            scf_ksampling = aobj.KSampling.gamma_centered(kpts=(-kppa, -kppa, -kppa))
            nscf_ksampling = aobj.KSampling.gamma_centered(kpts=(2, 2, 2))
        elif kppa <= 13:
            scf_ksampling = aobj.KSampling.gamma_centered(kpts=(kppa, kppa, kppa))
            nscf_ksampling = aobj.KSampling.gamma_centered(kpts=(kppa, kppa, kppa))
        else:
            scf_ksampling = aobj.KSampling.automatic_density(structure, kppa, chksymbreak=0, shifts=(0, 0, 0))
            nscf_ksampling = aobj.KSampling.automatic_density(structure, kppa, chksymbreak=0, shifts=(0, 0, 0))
    else:
        # this is the original behaviour before the devellopment of the gwwrapper
        scf_ksampling = KSampling.automatic_density(structure, kppa, chksymbreak=0)
        nscf_ksampling = KSampling.automatic_density(structure, kppa, chksymbreak=0)

    scf_electrons = aobj.Electrons(spin_mode=spin_mode, smearing=smearing, algorithm=scf_algorithm,
                                   charge=charge, nband=scf_nband, fband=None)
    nscf_electrons = aobj.Electrons(spin_mode=spin_mode, smearing=smearing, algorithm={"iscf": -2},
                                    charge=charge, nband=nscf_nband, fband=None)

    multi_scf = MultiDataset(structure, pseudos, ndtset=max(1, len(scf_diffs)))
   
    multi_scf.set_vars(scf_ksampling.to_abivars())
    multi_scf.set_vars(scf_electrons.to_abivars())
    multi_scf.set_vars(extra_abivars_all)
    multi_scf.set_vars(_stopping_criterion(runlevel="scf", accuracy=accuracy))
    multi_scf.set_vars(extra_abivars)

    for variables, abinput in zip(scf_diffs, multi_scf):
        abinput.set_vars(variables)

    scf_inputs = multi_scf.split_datasets()

    # create nscf inputs

    ndtset = 3 if nksmall is not None else 1
    nscf_multi = MultiDataset(structure=structure, pseudos=pseudos, ndtset=ndtset)

    nscf_multi.set_vars(nscf_electrons.to_abivars())
    nscf_multi.set_vars(extra_abivars_all)
    nscf_multi.set_vars(_stopping_criterion(runlevel="nscf", accuracy=accuracy))

    nscf_multi[-1].set_vars(nscf_ksampling.to_abivars())

    if nksmall is not None:
        # if nksmall add bandstructure and dos calculations as well
        logger.info('added band structure calculation')
        bands_ksampling = aobj.KSampling.path_from_structure(ndivsm=nksmall, structure=structure)
        dos_ksampling = aobj.KSampling.automatic_density(structure=structure, kppa=2000)
        nscf_multi[0].set_vars(bands_ksampling.to_abivars())
        nscf_multi[0].set_vars({'chksymbreak': 0})
        nscf_multi[1].set_vars(dos_ksampling.to_abivars())
        nscf_multi[1].set_vars({'chksymbreak': 0})

    nscf_inputs = nscf_multi.split_datasets()

    # create screening and sigma inputs

    if scr_nband is None:
        scr_nband = nscf_nband
    if sigma_nband is None:
        sigma_nband = nscf_nband

    if 'cd' in response_models:
        hilbert = aobj.HilbertTransform(nomegasf=100, domegasf=None, spmeth=1, nfreqre=None, freqremax=None, nfreqim=None,
                                        freqremin=None)
    scr_inputs = []
    sigma_inputs = []

    for response_model in response_models:
        for ecuteps_v in ecuteps:
            for nscf_nband_v in nscf_nband:
                scr_nband = nscf_nband_v
                sigma_nband = nscf_nband_v
                multi = MultiDataset(structure, pseudos, ndtset=2)
                multi.set_vars(nscf_ksampling.to_abivars())
                multi.set_vars(nscf_electrons.to_abivars())
                multi.set_vars(extra_abivars_all)
                multi.set_vars(extra_abivars_gw)
                if response_model == 'cd':
                    screening = aobj.Screening(ecuteps_v, scr_nband, w_type="RPA", sc_mode="one_shot", hilbert=hilbert,
                                               ecutwfn=None, inclvkb=inclvkb)
                    self_energy = aobj.SelfEnergy("gw", "one_shot", sigma_nband, ecutsigx, screening)
                else:
                    ppmodel = response_model
                    screening = aobj.Screening(ecuteps_v, scr_nband, w_type="RPA", sc_mode="one_shot",
                                               hilbert=None, ecutwfn=None, inclvkb=inclvkb)
                    self_energy = aobj.SelfEnergy("gw", "one_shot", sigma_nband, ecutsigx, screening,
                                                  gw_qprange=gw_qprange, ppmodel=ppmodel)
                multi[0].set_vars(screening.to_abivars())
                multi[0].set_vars(_stopping_criterion("screening", accuracy))  # Dummy
                multi[1].set_vars(self_energy.to_abivars())
                multi[1].set_vars(_stopping_criterion("sigma", accuracy))  # Dummy

                scr_input, sigma_input = multi.split_datasets()
                scr_inputs.append(scr_input)
                sigma_inputs.append(sigma_input)

    return scf_inputs, nscf_inputs, scr_inputs, sigma_inputs


def bse_with_mdf_inputs(structure, pseudos,
                        scf_kppa, nscf_nband, nscf_ngkpt, nscf_shiftk,
                        ecuteps, bs_loband, bs_nband, mbpt_sciss, mdf_epsinf,
                        ecut=None, pawecutdg=None,
                        exc_type="TDA", bs_algo="haydock", accuracy="normal", spin_mode="polarized",
                        smearing="fermi_dirac:0.1 eV", charge=0.0, scf_algorithm=None):
    """
    Returns a :class:`MultiDataset` object that performs a GS + NSCF + Bethe-Salpeter calculation.
    The self-energy corrections are approximated with the scissors operator.
    The screening is modeled with the model dielectric function.

    Args:
        structure: :class:`Structure` object.
        pseudos: List of filenames or list of :class:`Pseudo` objects or :class:`PseudoTable` object.
        scf_kppa: Defines the sampling used for the SCF run.
        nscf_nband: Number of bands included in the NSCF run.
        nscf_ngkpt: Divisions of the k-mesh used for the NSCF and the BSE run.
        nscf_shiftk: Shifts used for the NSCF and the BSE run.
        ecuteps: Cutoff energy [Ha] for the screening matrix.
        bs_loband: Index of the first occupied band included the e-h basis set
            (ABINIT convention i.e. first band starts at 1).
            Can be scalar or array of shape (nsppol,)
        bs_nband: Highest band idex used for the construction of the e-h basis set.
        mbpt_sciss: Scissor energy in Hartree.
        mdf_epsinf: Value of the macroscopic dielectric function used in expression for the model dielectric function.
        ecut: cutoff energy in Ha (if None, ecut is initialized from the pseudos according to accuracy)
        pawecutdg: cutoff energy in Ha for PAW double-grid (if None, pawecutdg is initialized from the pseudos
            according to accuracy)
        exc_type: Approximation used for the BSE Hamiltonian (Tamm-Dancoff or coupling).
        bs_algo: Algorith for the computatio of the macroscopic dielectric function.
        accuracy: Accuracy of the calculation.
        spin_mode: Spin polarization.
        smearing: Smearing technique.
        charge: Electronic charge added to the unit cell.
        scf_algorithm: Algorithm used for solving the SCF cycle.
    """
    structure = Structure.as_structure(structure)
    multi = MultiDataset(structure, pseudos, ndtset=3)

    # Set the cutoff energies.
    d = _find_ecut_pawecutdg(ecut, pawecutdg, multi.pseudos)
    multi.set_vars(ecut=d.ecut, ecutwfn=d.ecut, pawecutdg=d.pawecutdg)

    # Ground-state
    scf_ksampling = aobj.KSampling.automatic_density(structure, scf_kppa, chksymbreak=0)

    scf_electrons = aobj.Electrons(spin_mode=spin_mode, smearing=smearing, algorithm=scf_algorithm,
                                   charge=charge, nband=None, fband=None)

    if scf_electrons.nband is None:
        scf_electrons.nband = _find_scf_nband(structure, multi.pseudos, scf_electrons)

    multi[0].set_vars(scf_ksampling.to_abivars())
    multi[0].set_vars(scf_electrons.to_abivars())
    multi[0].set_vars(_stopping_criterion("scf", accuracy))

    # NSCF calculation with the randomly-shifted k-mesh.
    nscf_ksampling = aobj.KSampling.monkhorst(nscf_ngkpt, shiftk=nscf_shiftk, chksymbreak=0)

    nscf_electrons = aobj.Electrons(spin_mode=spin_mode, smearing=smearing, algorithm={"iscf": -2},
                                    charge=charge, nband=nscf_nband, fband=None)

    multi[1].set_vars(nscf_ksampling.to_abivars())
    multi[1].set_vars(nscf_electrons.to_abivars())
    multi[1].set_vars(_stopping_criterion("nscf", accuracy))

    # BSE calculation.
    exc_ham = aobj.ExcHamiltonian(bs_loband, bs_nband, mbpt_sciss, coulomb_mode="model_df", ecuteps=ecuteps,
                                  spin_mode=spin_mode, mdf_epsinf=mdf_epsinf, exc_type=exc_type, algo=bs_algo,
                                  bs_freq_mesh=None, with_lf=True, zcut=None)

    multi[2].set_vars(nscf_ksampling.to_abivars())
    multi[2].set_vars(nscf_electrons.to_abivars())
    multi[2].set_vars(exc_ham.to_abivars())
    #multi[2].set_vars(_stopping_criterion("nscf", accuracy))

    # TODO: Cannot use istwfk != 1.
    multi.set_vars(istwfk="*1")

    return multi


def scf_phonons_inputs(structure, pseudos, kppa,
                       ecut=None, pawecutdg=None, scf_nband=None, accuracy="normal", spin_mode="polarized",
                       smearing="fermi_dirac:0.1 eV", charge=0.0, scf_algorithm=None):

    """
    Returns a list of input files for performing phonon calculations.
    GS input + the input files for the phonon calculation.

    Args:
        structure: :class:`Structure` object.
        pseudos: List of filenames or list of :class:`Pseudo` objects or :class:`PseudoTable` object.
        kppa: Defines the sampling used for the SCF run.
        ecut: cutoff energy in Ha (if None, ecut is initialized from the pseudos according to accuracy)
        pawecutdg: cutoff energy in Ha for PAW double-grid (if None, pawecutdg is initialized from the
            pseudos according to accuracy)
        scf_nband: Number of bands for SCF run. If scf_nband is None, nband is automatically initialized from the list of
            pseudos, the structure and the smearing option.
        accuracy: Accuracy of the calculation.
        spin_mode: Spin polarization.
        smearing: Smearing technique.
        charge: Electronic charge added to the unit cell.
        scf_algorithm: Algorithm used for solving of the SCF cycle.
    """
    # Build the input file for the GS run.
    gs_inp = AbinitInput(structure=structure, pseudos=pseudos)

    # Set the cutoff energies.
    gs_inp.set_vars(_find_ecut_pawecutdg(ecut, pawecutdg, gs_inp.pseudos))

    ksampling = aobj.KSampling.automatic_density(gs_inp.structure, kppa, chksymbreak=0)
    gs_inp.set_vars(ksampling.to_abivars())
    gs_inp.set_vars(tolvrs=1.0e-18)

    # Get the qpoints in the IBZ. Note that here we use a q-mesh with ngkpt=(4,4,4) and shiftk=(0,0,0)
    # i.e. the same parameters used for the k-mesh in gs_inp.
    qpoints = gs_inp.abiget_ibz(ngkpt=(4,4,4), shiftk=(0,0,0), kptopt=1).points
    #print("get_ibz qpoints:", qpoints)

    # Build the input files for the q-points in the IBZ.
    #ph_inputs = MultiDataset(gs_inp.structure, pseudos=gs_inp.pseudos, ndtset=len(qpoints))

    ph_inputs = MultiDataset.replicate_input(gs_inp, ndtset=len(qpoints))

    for ph_inp, qpt in zip(ph_inputs, qpoints):
        # Response-function calculation for phonons.
        ph_inp.set_vars(
            rfphon=1,        # Will consider phonon-type perturbation
            nqpt=1,          # One wavevector is to be considered
            qpt=qpt,         # This wavevector is q=0 (Gamma)
            tolwfr=1.0e-20,
            kptopt=3,        # One could used symmetries for Gamma.
        )
            #rfatpol   1 1   # Only the first atom is displaced
            #rfdir   1 0 0   # Along the first reduced coordinate axis
            #kptopt   2      # Automatic generation of k points, taking

        irred_perts = ph_inp.abiget_irred_phperts()

        #for pert in irred_perts:
        #    #print(pert)
        #    # TODO this will work for phonons, but not for the other types of perturbations.
        #    ph_inp = q_inp.deepcopy()
        #    rfdir = 3 * [0]
        #    rfdir[pert.idir -1] = 1
        #    ph_inp.set_vars(
        #        rfdir=rfdir,
        #        rfatpol=[pert.ipert, pert.ipert]
        #    )
        #    ph_inputs.append(ph_inp)

    # Split input into gs_inp and ph_inputs
    all_inps = [gs_inp]
    all_inps.extend(ph_inputs.split_datasets())

    return all_inps


def phonons_from_gsinput(gs_inp, ph_ngqpt=None, with_ddk=True, with_dde=True, with_bec=False, ph_tol=None, ddk_tol=None,
                         dde_tol=None):
    """
    Returns a :class:`MultiDataset` for performing phonon calculations.
    GS input + the input files for the phonon calculation.
    """

    gs_inp = gs_inp.deepcopy()

    gs_inp.pop_irdvars()

    if with_dde:
        with_ddk = True

    if with_bec:
        with_ddk = True
        with_dde = False

    multi = []

    if ph_ngqpt is None:
        ph_ngqpt = np.array(gs_inp["ngkpt"])

    qpoints = gs_inp.abiget_ibz(ngkpt=ph_ngqpt, shiftk=(0,0,0), kptopt=1).points


    # Build the input files for the q-points in the IBZ.
    # Response-function calculation for phonons.
    for qpt in qpoints:
        if np.allclose(qpt, 0):
            if with_ddk:
                multi_ddk = gs_inp.make_ddk_inputs(ddk_tol)
                multi_ddk.add_tags(DDK)
                multi.extend(multi_ddk)
            if with_dde:
                multi_dde = gs_inp.make_dde_inputs(dde_tol)
                multi_dde.add_tags(DDE)
                multi.extend(multi_dde)
            elif with_bec:
                multi_bec = gs_inp.make_bec_inputs(ph_tol)
                multi_bec.add_tags(BEC)
                multi.extend(multi_bec)
                continue

        multi_ph_q = gs_inp.make_ph_inputs_qpoint(qpt, ph_tol)
        multi_ph_q.add_tags(PH_Q_PERT)
        multi.extend(multi_ph_q)

    multi = MultiDataset.from_inputs(multi)
    multi.add_tags(PHONON)

    #FIXME for the time being there could be problems in mergddb if the kpoints grid is gamma centered or if
    # if the grid is odd. Remove when mergddb is fixed
    multi.set_vars(kptopt=3)

    return multi


def piezo_elastic_inputs_from_gsinput(gs_inp, ddk_tol=None, rf_tol=None, ddk_split=False, rf_split=False):

    """
    Returns a :class:`AbinitInput` for performing elastic and piezoelectric constants calculations.
    GS input + the input files for the elastic and piezoelectric constants calculation.

    Args:
        gs_inp: Ground State input to build piezo elastic inputs from.
        ddk_tol: Tolerance for the Ddk calculation (i.e. {"tolwfr": 1.0e-20}).
        rf_tol: Tolerance for the Strain RF calculations (i.e. {"tolvrs": 1.0e-12}).
        ddk_split: Whether to split the ddk calculations.
        rf_split: whether to split the RF calculations.
    """
    # Ddk input(s)
    if ddk_split:
        multi = gs_inp.make_ddk_inputs(tolerance=ddk_tol)
    else:
        ddk_inp = gs_inp.deepcopy()

        ddk_inp.set_vars(
                    rfelfd=2,             # Activate the calculation of the d/dk perturbation
                    rfdir=(1,1,1),        # All directions
                    nqpt=1,               # One wavevector is to be considered
                    qpt=(0, 0, 0),        # q-wavevector.
                    kptopt=3,             # Take into account time-reversal symmetry.
                    iscf=-3,              # The d/dk perturbation must be treated in a non-self-consistent way
                    paral_kgb=0
                )
        if ddk_tol is None:
            ddk_tol = {"tolwfr": 1.0e-20}

        if len(ddk_tol) != 1 or any(k not in _tolerances for k in ddk_tol):
            raise ValueError("Invalid tolerance: {}".format(ddk_tol))
        ddk_inp.pop_tolerances()
        ddk_inp.set_vars(ddk_tol)
        # Adding buffer to help convergence ...
        if 'nbdbuf' not in ddk_inp:
            nbdbuf = max(int(0.1*ddk_inp['nband']), 4)
            ddk_inp.set_vars(nband=ddk_inp['nband']+nbdbuf, nbdbuf=nbdbuf)

        multi = MultiDataset.from_inputs([ddk_inp])
    multi.add_tags(DDK)

    # Response Function input(s)
    if rf_split:
        multi_rf = gs_inp.make_strain_perts_inputs(tolerance=rf_tol)
    else:
        rf_inp = gs_inp.deepcopy()

        rf_inp.set_vars(rfphon=1,                          # Atomic displacement perturbation
                        rfatpol=(1,len(gs_inp.structure)), # Perturbation of all atoms
                        rfstrs=3,                          # Do the strain perturbations
                        rfdir=(1,1,1),                     # All directions
                        nqpt=1,                            # One wavevector is to be considered
                        qpt=(0, 0, 0),                     # q-wavevector.
                        kptopt=3,                          # Take into account time-reversal symmetry.
                        iscf=7,                            # The rfstrs perturbation must be treated in a
                                                           #  self-consistent way
                        paral_kgb=0
                        )

        if rf_tol is None:
            rf_tol = {"tolvrs": 1.0e-12}

        if len(rf_tol) != 1 or any(k not in _tolerances for k in rf_tol):
            raise ValueError("Invalid tolerance: {}".format(rf_tol))
        rf_inp.pop_tolerances()
        rf_inp.set_vars(rf_tol)

        # Adding buffer to help convergence ...
        if 'nbdbuf' not in rf_inp:
            nbdbuf = max(int(0.1*rf_inp['nband']), 4)
            rf_inp.set_vars(nband=rf_inp['nband']+nbdbuf, nbdbuf=nbdbuf)

        multi_rf = MultiDataset.from_inputs([rf_inp])
    multi_rf.add_tags([DFPT, STRAIN])

    multi.extend(multi_rf)

    return multi


def scf_piezo_elastic_inputs(structure, pseudos, kppa, ecut=None, pawecutdg=None, scf_nband=None,
                             accuracy="normal", spin_mode="polarized",
                             smearing="fermi_dirac:0.1 eV", charge=0.0, scf_algorithm=None,
                             ddk_tol=None, rf_tol=None, ddk_split=False, rf_split=False):

    """
    Returns a :class:`MultiDataset` for performing elastic and piezoelectric constants calculations.
    GS input + the input files for the elastic and piezoelectric constants calculation.

    Args:
        structure: :class:`Structure` object.
        pseudos: List of filenames or list of :class:`Pseudo` objects or :class:`PseudoTable` object.
        kppa: Defines the sampling used for the SCF run.
        ecut: cutoff energy in Ha (if None, ecut is initialized from the pseudos according to accuracy)
        pawecutdg: cutoff energy in Ha for PAW double-grid (if None, pawecutdg is initialized from the
            pseudos according to accuracy)
        scf_nband: Number of bands for SCF run. If scf_nband is None, nband is automatically initialized
            from the list of pseudos, the structure and the smearing option.
        accuracy: Accuracy of the calculation.
        spin_mode: Spin polarization.
        smearing: Smearing technique.
        charge: Electronic charge added to the unit cell.
        scf_algorithm: Algorithm used for solving of the SCF cycle.
        ddk_tol: Tolerance for the Ddk calculation (i.e. {"tolwfr": 1.0e-20}).
        rf_tol: Tolerance for the Strain RF calculations (i.e. {"tolvrs": 1.0e-12}).
        ddk_split: Whether to split the ddk calculations.
        rf_split: whether to split the RF calculations.
    """
    # Build the input file for the GS run.
    gs_inp = scf_input(structure=structure, pseudos=pseudos, kppa=kppa, ecut=ecut, pawecutdg=pawecutdg,
                       nband=scf_nband, accuracy=accuracy, spin_mode=spin_mode, smearing=smearing, charge=charge,
                       scf_algorithm=scf_algorithm, shift_mode="Gamma-centered")

    # Adding buffer to help convergence ...
    nbdbuf = max(int(0.1*gs_inp['nband']), 4)
    gs_inp.set_vars(nband=gs_inp['nband']+nbdbuf, nbdbuf=nbdbuf)

    multi = MultiDataset.from_inputs([gs_inp])

    piezo_elastic_inputs = piezo_elastic_inputs_from_gsinput(gs_inp=gs_inp, ddk_tol=ddk_tol, rf_tol=rf_tol)

    multi.extend(piezo_elastic_inputs)

    return multi

    # gs_inp = AbinitInput(structure=structure, pseudos=pseudos)
    #
    # # Set the cutoff energies.
    # gs_inp.set_vars(_find_ecut_pawecutdg(ecut, pawecutdg, gs_inp.pseudos))
    #
    # ksampling = aobj.KSampling.automatic_density(gs_inp.structure, kppa, chksymbreak=0, shifts=(0.0, 0.0, 0.0))
    # gs_inp.set_vars(ksampling.to_abivars())
    # gs_inp.set_vars(tolvrs=1.0e-18)
    #
    # scf_electrons = aobj.Electrons(spin_mode=spin_mode, smearing=smearing, algorithm=scf_algorithm,
    #                                charge=charge, nband=None, fband=None)
    #
    # if scf_electrons.nband is None:
    #     scf_electrons.nband = _find_scf_nband(structure, gs_inp.pseudos, scf_electrons)
    # gs_inp.set_vars(scf_electrons.to_abivars())

    #
    # # Add the ddk input
    # ddk_inp = gs_inp.deepcopy()
    #
    # ddk_inp.set_vars(
    #             rfelfd=2,             # Activate the calculation of the d/dk perturbation
    #             rfdir=(1,1,1),        # All directions
    #             nqpt=1,               # One wavevector is to be considered
    #             qpt=(0, 0, 0),        # q-wavevector.
    #             kptopt=2,             # Take into account time-reversal symmetry.
    #             iscf=-3,              # The d/dk perturbation must be treated in a non-self-consistent way
    #         )
    # if ddk_tol is None:
    #     ddk_tol = {"tolwfr": 1.0e-20}
    #
    # if len(ddk_tol) != 1 or any(k not in _tolerances for k in ddk_tol):
    #     raise ValueError("Invalid tolerance: {}".format(ddk_tol))
    # ddk_inp.pop_tolerances()
    # ddk_inp.set_vars(ddk_tol)
    #
    # ddk_inp.add_tags(DDK)
    # all_inps.append(ddk_inp)
    #
    # # Add the Response Function calculation
    # rf_inp = gs_inp.deepcopy()
    #
    # rf_inp.set_vars(rfphon=1,                          # Atomic displacement perturbation
    #                 rfatpol=(1,len(gs_inp.structure)), # Perturbation of all atoms
    #                 rfstrs=3,                          # Do the strain perturbations
    #                 rfdir=(1,1,1),                     # All directions
    #                 nqpt=1,                            # One wavevector is to be considered
    #                 qpt=(0, 0, 0),                     # q-wavevector.
    #                 kptopt=2,                          # Take into account time-reversal symmetry.
    #                 iscf=7,                            # The d/dk perturbation must be treated in a non-self-consistent way
    #                 )
    #
    # if rf_tol is None:
    #     rf_tol = {"tolvrs": 1.0e-12}
    #
    # if len(rf_tol) != 1 or any(k not in _tolerances for k in rf_tol):
    #     raise ValueError("Invalid tolerance: {}".format(rf_tol))
    # rf_inp.pop_tolerances()
    # rf_inp.set_vars(rf_tol)
    #
    # rf_inp.add_tags([DFPT, STRAIN])
    # all_inps.append(rf_inp)
    #
    # return MultiDataset.from_inputs(all_inps)


def scf_input(structure, pseudos, kppa=None, ecut=None, pawecutdg=None, nband=None, accuracy="normal",
              spin_mode="polarized", smearing="fermi_dirac:0.1 eV", charge=0.0, scf_algorithm=None,
              shift_mode="Monkhorst-Pack"):
    """
    Returns an :class:`AbinitInput` for standard GS calculations.
    """
    structure = Structure.as_structure(structure)

    abinit_input = AbinitInput(structure, pseudos)

    # Set the cutoff energies.
    abinit_input.set_vars(_find_ecut_pawecutdg(ecut, pawecutdg, abinit_input.pseudos))

    # SCF calculation.
    kppa = _DEFAULTS.get("kppa") if kppa is None else kppa
    shifts = (0.5, 0.5, 0.5) if shift_mode[0].lower() == "m" else (0.0, 0.0, 0.0)
    scf_ksampling = aobj.KSampling.automatic_density(structure, kppa, chksymbreak=0, shifts=shifts)
    scf_electrons = aobj.Electrons(spin_mode=spin_mode, smearing=smearing, algorithm=scf_algorithm,
                                   charge=charge, nband=nband, fband=None)

    if spin_mode == "polarized":
        abinit_input.set_autospinat()

    if scf_electrons.nband is None:
        scf_electrons.nband = _find_scf_nband(structure, abinit_input.pseudos, scf_electrons,abinit_input.get('spinat', None))

    abinit_input.set_vars(scf_ksampling.to_abivars())
    abinit_input.set_vars(scf_electrons.to_abivars())
    abinit_input.set_vars(_stopping_criterion("scf", accuracy))

    return abinit_input


def ebands_from_gsinput(gsinput, nband=None, ndivsm=15, accuracy="normal"):
    """

    :param gsinput:
    :param nband:
    :param ndivsm:
    :param accuracy:
    :return: AbinitInput
    """
    # create a copy to avoid messing with the previous input
    bands_input = gsinput.deepcopy()

    bands_input.pop_irdvars()

    nscf_ksampling = aobj.KSampling.path_from_structure(ndivsm, gsinput.structure)
    if nband is None:
        nband = gsinput.get("nband", gsinput.structure.num_valence_electrons(gsinput.pseudos)) + 10

    bands_input.set_vars(nscf_ksampling.to_abivars())
    bands_input.set_vars(nband=nband, iscf=-2)
    bands_input.set_vars(_stopping_criterion("nscf", accuracy))

    return bands_input


def ioncell_relax_from_gsinput(gsinput, accuracy="normal"):

    ioncell_input = gsinput.deepcopy()

    ioncell_input.pop_irdvars()

    ioncell_relax = aobj.RelaxationMethod.atoms_and_cell(atoms_constraints=None)
    ioncell_input.set_vars(ioncell_relax.to_abivars())
    ioncell_input.set_vars(_stopping_criterion("relax", accuracy))

    return ioncell_input


def hybrid_oneshot_input(gsinput, functional="hse06", ecutsigx=None, gw_qprange=1):

    hybrid_input = gsinput.deepcopy()

    hybrid_input.pop_irdvars()

    functional = functional.lower()
    if functional == 'hse06':
        gwcalctyp = 115
        icutcoul = 5
        rcut = 9.090909
    elif functional == 'pbe0':
        gwcalctyp = 215
        icutcoul = 6
        rcut = 0.
    elif functional == 'b3lyp':
        gwcalctyp = 315
        icutcoul = 6
        rcut = 0.
    else:
        raise ValueError("Unknow functional {0}.".format(functional))

    ecut = hybrid_input['ecut']
    ecutsigx = ecutsigx or 2*ecut

    hybrid_input.set_vars(optdriver=4, gwcalctyp=gwcalctyp, gw_nstep=1, gwpara=2, icutcoul=icutcoul, rcut=rcut,
                          gw_qprange=gw_qprange, ecutwfn=ecut*0.995, ecutsigx=ecutsigx)

    return hybrid_input


def scf_for_phonons(structure, pseudos, kppa=None, ecut=None, pawecutdg=None, nband=None, accuracy="normal",
                    spin_mode="polarized", smearing="fermi_dirac:0.1 eV", charge=0.0, scf_algorithm=None,
                    shift_mode="Symmetric"):
    abiinput = scf_input(structure=structure, pseudos=pseudos, kppa=kppa, ecut=ecut, pawecutdg=pawecutdg, nband=nband,
                         accuracy=accuracy, spin_mode=spin_mode, smearing=smearing, charge=charge,
                         scf_algorithm=scf_algorithm, shift_mode=shift_mode)
    # set symmetrized k-point
    if shift_mode[0].lower() == 's':
        # need to convert to abipy structure to get the calc_shiftk method
        structure = Structure.from_sites(structure)
        shiftk = structure.calc_shiftk()
        abiinput.set_vars(shiftk=shiftk, nshiftk=len(shiftk))

    # enforce symmetries and add a buffer of bands to ease convergence with tolwfr
    abiinput.set_vars(chksymbreak=1, nbdbuf=4, tolwfr=1.e-22)

    return abiinput

#FIXME if the pseudos are passed as a PseudoTable the whole table will be serialized,
# it would be better to filter on the structure elements
class InputFactory(object):
    factory_function = None
    input_required = True

    def __init__(self, *args, **kwargs):
        if self.factory_function is None:
            raise NotImplementedError('The factory function should be specified')

        self.args = args
        self.kwargs = kwargs

    def build_input(self, previous_input=None):
        # make a copy to pop additional parameteres
        kwargs = dict(self.kwargs)
        decorators = kwargs.pop('decorators', [])
        if not isinstance(decorators, (list, tuple)):
            decorators = [decorators]
        extra_abivars = kwargs.pop('extra_abivars', {})
        if self.input_required:
            if not previous_input:
                raise ValueError('An input is required for factory function {0}.'.format(self.factory_function.__name__))
            abiinput = self.factory_function(previous_input, *self.args, **kwargs)
        else:
            abiinput = self.factory_function(*self.args, **kwargs)

        for d in decorators:
            abiinput = d(abiinput)
        abiinput.set_vars(extra_abivars)

        return abiinput

    @pmg_serialize
    def as_dict(self):
        # sanitize to avoid numpy arrays and serialize PMGSonable objects
        return jsanitize(dict(args=self.args, kwargs=self.kwargs), strict=True)

    @classmethod
    def from_dict(cls, d):
        dec = MontyDecoder()
        return cls(*dec.process_decoded(d['args']), **dec.process_decoded(d['kwargs']))


class BandsFromGsFactory(InputFactory):
    factory_function = staticmethod(ebands_from_gsinput)


class IoncellRelaxFromGsFactory(InputFactory):
    factory_function = staticmethod(ioncell_relax_from_gsinput)


class HybridOneShotFromGsFactory(InputFactory):
    factory_function = staticmethod(hybrid_oneshot_input)


class ScfFactory(InputFactory):
    factory_function = staticmethod(scf_input)
    input_required = False


class ScfForPhononsFactory(InputFactory):
    factory_function = staticmethod(scf_for_phonons)
    input_required = False


class PhononsFromGsFactory(InputFactory):
    factory_function = staticmethod(phonons_from_gsinput)


class PiezoElasticFactory(InputFactory):
    factory_function = staticmethod(scf_piezo_elastic_inputs)
    input_required = False


class PiezoElasticFromGsFactory(InputFactory):
    factory_function = staticmethod(piezo_elastic_inputs_from_gsinput)<|MERGE_RESOLUTION|>--- conflicted
+++ resolved
@@ -273,16 +273,11 @@
     multi.set_vars(_find_ecut_pawecutdg(ecut, pawecutdg, multi.pseudos))
 
     kppa = _DEFAULTS.get("kppa") if kppa is None else kppa
-<<<<<<< HEAD
     if force_gamma_centered:
         ksampling = aobj.KSampling.automatic_density(structure, kppa, chksymbreak=0, shifts=(0.0, 0.0, 0.0))
     else:
         ksampling = aobj.KSampling.automatic_density(structure, kppa, chksymbreak=0)
     electrons = aobj.Electrons(spin_mode=spin_mode, smearing=smearing, algorithm=scf_algorithm, 
-=======
-    ksampling = aobj.KSampling.automatic_density(structure, kppa, chksymbreak=0)
-    electrons = aobj.Electrons(spin_mode=spin_mode, smearing=smearing, algorithm=scf_algorithm,
->>>>>>> 0ea8cb14
                                charge=charge, nband=nband, fband=None)
 
     if spin_mode == "polarized":
