#!/usr/bin/env python
"""
Band structure of silicon in a distorted geometry (frozen phonon at q=0)
"""
from __future__ import division, print_function, unicode_literals

import sys
import os
import numpy as np
import abipy.data as data  
import abipy.abilab as abilab


def make_scf_nscf_inputs(structure):
    inp = abilab.AbiInput(pseudos=data.pseudos("14si.pspnc"), ndtset=2)
    structure = inp.set_structure(structure)

    # Global variables
    global_vars = dict(ecut=6,
                       nband=8,
                       timopt=-1,
                       paral_kgb=0,
                       #nstep=4, # This is not enough to converge. Used to test the automatic restart.
                       nstep=10,
                    )

    inp.set_variables(**global_vars)

    # Dataset 1 (GS run)
    inp[1].set_kmesh(ngkpt=[8,8,8], shiftk=[0,0,0])
    inp[1].set_variables(tolvrs=1e-6)

    # Dataset 2 (NSCF run)
    kptbounds = [
        [0.5, 0.0, 0.0], # L point
        [0.0, 0.0, 0.0], # Gamma point
        [0.0, 0.5, 0.5], # X point
    ]

    inp[2].set_kpath(ndivsm=6, kptbounds=kptbounds)
    inp[2].set_variables(tolwfr=1e-12)
    
    # Generate two input files for the GS and the NSCF run 
    scf_input, nscf_input = inp.split_datasets()

    return scf_input, nscf_input


def build_flow(options):
    # Working directory (default is the name of the script with '.py' removed and "run_" replaced by "flow_")
    workdir = options.workdir
    if not options.workdir: 
        workdir = os.path.basename(__file__).replace(".py", "").replace("run_","flow_") 
                                                                                                                         
    # Instantiate the TaskManager.
    manager = abilab.TaskManager.from_user_config() if not options.manager else \
              abilab.TaskManager.from_file(options.manager)

    # build the structures
    base_structure = abilab.Structure.from_file(data.cif_file("si.cif"))
    modifier = abilab.StructureModifier(base_structure)

    etas = [-0.1, 0, +0.1]
    ph_displ = np.reshape(np.zeros(3*len(base_structure)), (-1,3))
    ph_displ[0,:] = [+1, 0, 0]
    ph_displ[1,:] = [-1, 0, 0]

    displaced_structures = modifier.displace(ph_displ, etas, frac_coords=False)

<<<<<<< HEAD
    flow = abilab.AbinitFlow(workdir=workdir, manager=manager)
=======
    flow = abilab.Flow(workdir, manager)
>>>>>>> 7f0f9514

    for structure in displaced_structures:
        # Create the work for the band structure calculation.
        scf_input, nscf_input = make_scf_nscf_inputs(structure)
                                                                   
        work = abilab.BandStructureWork(scf_input, nscf_input)
        flow.register_work(work)

    return flow.allocate()


@abilab.flow_main
def main(options):
    flow = build_flow(options)
    return flow.build_and_pickle_dump()



if __name__ == "__main__":
    sys.exit(main())<|MERGE_RESOLUTION|>--- conflicted
+++ resolved
@@ -67,11 +67,7 @@
 
     displaced_structures = modifier.displace(ph_displ, etas, frac_coords=False)
 
-<<<<<<< HEAD
-    flow = abilab.AbinitFlow(workdir=workdir, manager=manager)
-=======
-    flow = abilab.Flow(workdir, manager)
->>>>>>> 7f0f9514
+    flow = abilab.Flow(workdir, manager=manager)
 
     for structure in displaced_structures:
         # Create the work for the band structure calculation.
